--- conflicted
+++ resolved
@@ -77,12 +77,9 @@
     TryCast,
     Between,
     Explain,
-<<<<<<< HEAD
     CreateMemoryTable,
-=======
     SubqueryAlias,
     Extension,
->>>>>>> 1c4a35c5
 )
 
 __version__ = importlib_metadata.version(__name__)
