--- conflicted
+++ resolved
@@ -137,10 +137,7 @@
     "SubqueryAlias",
     "Extension",
     "CreateMemoryTable",
-<<<<<<< HEAD
     "CreateView",
-=======
->>>>>>> 325b7ced
 ]
 
 
