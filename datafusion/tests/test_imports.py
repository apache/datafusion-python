# Licensed to the Apache Software Foundation (ASF) under one
# or more contributor license agreements.  See the NOTICE file
# distributed with this work for additional information
# regarding copyright ownership.  The ASF licenses this file
# to you under the Apache License, Version 2.0 (the
# "License"); you may not use this file except in compliance
# with the License.  You may obtain a copy of the License at
#
#   http://www.apache.org/licenses/LICENSE-2.0
#
# Unless required by applicable law or agreed to in writing,
# software distributed under the License is distributed on an
# "AS IS" BASIS, WITHOUT WARRANTIES OR CONDITIONS OF ANY
# KIND, either express or implied.  See the License for the
# specific language governing permissions and limitations
# under the License.

import pytest

import datafusion
from datafusion import (
    AggregateUDF,
    DataFrame,
    SessionContext,
    ScalarUDF,
    functions,
)

from datafusion.common import (
    DFField,
    DFSchema,
)

from datafusion.expr import (
    Expr,
    Column,
    Literal,
    BinaryExpr,
    Projection,
    TableScan,
    Aggregate,
    Sort,
)


def test_import_datafusion():
    assert datafusion.__name__ == "datafusion"


def test_datafusion_python_version():
    assert datafusion.__version__ is not None


def test_class_module_is_datafusion():
    for klass in [
        SessionContext,
        DataFrame,
        ScalarUDF,
        AggregateUDF,
    ]:
        assert klass.__module__ == "datafusion"

<<<<<<< HEAD
    for klass in [Expr, Column, Literal, BinaryExpr, Projection, TableScan]:
=======
    for klass in [Expr, Projection, TableScan, Aggregate, Sort]:
>>>>>>> f934dc16
        assert klass.__module__ == "datafusion.expr"

    for klass in [DFField, DFSchema]:
        assert klass.__module__ == "datafusion.common"


def test_import_from_functions_submodule():
    from datafusion.functions import abs, sin  # noqa

    assert functions.abs is abs
    assert functions.sin is sin

    msg = "cannot import name 'foobar' from 'datafusion.functions'"
    with pytest.raises(ImportError, match=msg):
        from datafusion.functions import foobar  # noqa


def test_classes_are_inheritable():
    class MyExecContext(SessionContext):
        pass

    class MyExpression(Expr):
        pass

    class MyDataFrame(DataFrame):
        pass<|MERGE_RESOLUTION|>--- conflicted
+++ resolved
@@ -60,11 +60,7 @@
     ]:
         assert klass.__module__ == "datafusion"
 
-<<<<<<< HEAD
-    for klass in [Expr, Column, Literal, BinaryExpr, Projection, TableScan]:
-=======
-    for klass in [Expr, Projection, TableScan, Aggregate, Sort]:
->>>>>>> f934dc16
+    for klass in [Expr, Column, Literal, BinaryExpr, Projection, TableScan, Aggregate, Sort]:
         assert klass.__module__ == "datafusion.expr"
 
     for klass in [DFField, DFSchema]:
