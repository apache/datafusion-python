--- conflicted
+++ resolved
@@ -62,14 +62,10 @@
     ]:
         assert klass.__module__ == "datafusion"
 
-<<<<<<< HEAD
     for klass in [Expr, Column, Literal, BinaryExpr]:
         assert klass.__module__ == "datafusion.expr"
 
-    for klass in [Projection, TableScan, Aggregate, Sort, Limit]:
-=======
-    for klass in [Expr, Projection, TableScan, Aggregate, Sort, Limit, Filter]:
->>>>>>> 31242783
+    for klass in [Projection, TableScan, Aggregate, Sort, Limit, Filter]:
         assert klass.__module__ == "datafusion.expr"
 
     for klass in [DFField, DFSchema]:
