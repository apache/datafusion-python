# Licensed to the Apache Software Foundation (ASF) under one
# or more contributor license agreements.  See the NOTICE file
# distributed with this work for additional information
# regarding copyright ownership.  The ASF licenses this file
# to you under the Apache License, Version 2.0 (the
# "License"); you may not use this file except in compliance
# with the License.  You may obtain a copy of the License at
#
#   http://www.apache.org/licenses/LICENSE-2.0
#
# Unless required by applicable law or agreed to in writing,
# software distributed under the License is distributed on an
# "AS IS" BASIS, WITHOUT WARRANTIES OR CONDITIONS OF ANY
# KIND, either express or implied.  See the License for the
# specific language governing permissions and limitations
# under the License.

import pytest

import datafusion
from datafusion import (
    AggregateUDF,
    DataFrame,
    SessionContext,
    ScalarUDF,
    functions,
)

from datafusion.common import (
    DFField,
    DFSchema,
)

from datafusion.expr import (
    Expr,
    Column,
    Literal,
    BinaryExpr,
    Projection,
    TableScan,
    Limit,
    Aggregate,
    Sort,
)


def test_import_datafusion():
    assert datafusion.__name__ == "datafusion"


def test_datafusion_python_version():
    assert datafusion.__version__ is not None


def test_class_module_is_datafusion():
    for klass in [
        SessionContext,
        DataFrame,
        ScalarUDF,
        AggregateUDF,
    ]:
        assert klass.__module__ == "datafusion"

<<<<<<< HEAD
    for klass in [Expr, Column, Literal, BinaryExpr, Projection, TableScan]:
=======
    for klass in [Expr, Projection, TableScan, Aggregate, Sort, Limit]:
>>>>>>> b8ef9bf5
        assert klass.__module__ == "datafusion.expr"

    for klass in [DFField, DFSchema]:
        assert klass.__module__ == "datafusion.common"


def test_import_from_functions_submodule():
    from datafusion.functions import abs, sin  # noqa

    assert functions.abs is abs
    assert functions.sin is sin

    msg = "cannot import name 'foobar' from 'datafusion.functions'"
    with pytest.raises(ImportError, match=msg):
        from datafusion.functions import foobar  # noqa


def test_classes_are_inheritable():
    class MyExecContext(SessionContext):
        pass

    class MyExpression(Expr):
        pass

    class MyDataFrame(DataFrame):
        pass<|MERGE_RESOLUTION|>--- conflicted
+++ resolved
@@ -61,11 +61,10 @@
     ]:
         assert klass.__module__ == "datafusion"
 
-<<<<<<< HEAD
-    for klass in [Expr, Column, Literal, BinaryExpr, Projection, TableScan]:
-=======
-    for klass in [Expr, Projection, TableScan, Aggregate, Sort, Limit]:
->>>>>>> b8ef9bf5
+    for klass in [Expr, Column, Literal, BinaryExpr]:
+        assert klass.__module__ == "datafusion.expr"
+
+    for klass in [Projection, TableScan, Aggregate, Sort, Limit]:
         assert klass.__module__ == "datafusion.expr"
 
     for klass in [DFField, DFSchema]:
