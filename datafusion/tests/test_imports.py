--- conflicted
+++ resolved
@@ -81,10 +81,7 @@
     Explain,
     Extension,
     CreateMemoryTable,
-<<<<<<< HEAD
     CreateView,
-=======
->>>>>>> 325b7ced
 )
 
 
@@ -155,10 +152,7 @@
         Explain,
         Extension,
         CreateMemoryTable,
-<<<<<<< HEAD
         CreateView,
-=======
->>>>>>> 325b7ced
     ]:
         assert klass.__module__ == "datafusion.expr"
 
