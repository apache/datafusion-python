# Licensed to the Apache Software Foundation (ASF) under one
# or more contributor license agreements.  See the NOTICE file
# distributed with this work for additional information
# regarding copyright ownership.  The ASF licenses this file
# to you under the Apache License, Version 2.0 (the
# "License"); you may not use this file except in compliance
# with the License.  You may obtain a copy of the License at
#
#   http://www.apache.org/licenses/LICENSE-2.0
#
# Unless required by applicable law or agreed to in writing,
# software distributed under the License is distributed on an
# "AS IS" BASIS, WITHOUT WARRANTIES OR CONDITIONS OF ANY
# KIND, either express or implied.  See the License for the
# specific language governing permissions and limitations
# under the License.

import pytest

import datafusion
from datafusion import (
    AggregateUDF,
    DataFrame,
    SessionContext,
    ScalarUDF,
    functions,
)

from datafusion.common import (
    DFSchema,
)

from datafusion.expr import (
    Expr,
    Projection,
    TableScan,
)


def test_import_datafusion():
    assert datafusion.__name__ == "datafusion"


def test_datafusion_python_version():
    assert datafusion.__version__ is not None


def test_class_module_is_datafusion():
    for klass in [
        SessionContext,
        DataFrame,
        ScalarUDF,
        AggregateUDF,
    ]:
        assert klass.__module__ == "datafusion"

<<<<<<< HEAD
    for klass in [Expr, Projection, TableScan]:
=======
    for klass in [DFSchema]:
        assert klass.__module__ == "datafusion.common"

    for klass in [Expr, TableScan]:
>>>>>>> 1457b2ee
        assert klass.__module__ == "datafusion.expr"


def test_import_from_functions_submodule():
    from datafusion.functions import abs, sin  # noqa

    assert functions.abs is abs
    assert functions.sin is sin

    msg = "cannot import name 'foobar' from 'datafusion.functions'"
    with pytest.raises(ImportError, match=msg):
        from datafusion.functions import foobar  # noqa


def test_classes_are_inheritable():
    class MyExecContext(SessionContext):
        pass

    class MyExpression(Expr):
        pass

    class MyDataFrame(DataFrame):
        pass<|MERGE_RESOLUTION|>--- conflicted
+++ resolved
@@ -54,15 +54,11 @@
     ]:
         assert klass.__module__ == "datafusion"
 
-<<<<<<< HEAD
     for klass in [Expr, Projection, TableScan]:
-=======
+        assert klass.__module__ == "datafusion.expr"
+
     for klass in [DFSchema]:
         assert klass.__module__ == "datafusion.common"
-
-    for klass in [Expr, TableScan]:
->>>>>>> 1457b2ee
-        assert klass.__module__ == "datafusion.expr"
 
 
 def test_import_from_functions_submodule():
