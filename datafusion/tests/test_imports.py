--- conflicted
+++ resolved
@@ -44,13 +44,10 @@
     Aggregate,
     Sort,
     Analyze,
-<<<<<<< HEAD
     Like,
     ILike,
     SimilarTo,
-=======
     Alias,
->>>>>>> e6941894
 )
 
 
@@ -84,13 +81,10 @@
         Limit,
         Filter,
         Analyze,
-<<<<<<< HEAD
         Like,
         ILike,
         SimilarTo,
-=======
         Alias,
->>>>>>> e6941894
     ]:
         assert klass.__module__ == "datafusion.expr"
 
