--- conflicted
+++ resolved
@@ -36,6 +36,7 @@
     Column,
     Literal,
     BinaryExpr,
+    AggregateFunction,
     Projection,
     TableScan,
     Limit,
@@ -61,14 +62,10 @@
     ]:
         assert klass.__module__ == "datafusion"
 
-<<<<<<< HEAD
-    for klass in [Expr, Column, Literal, BinaryExpr, Projection, TableScan, Aggregate, Sort]:
-=======
-    for klass in [Expr, Column, Literal, BinaryExpr]:
+    for klass in [Expr, Column, Literal, BinaryExpr, AggregateFunction]:
         assert klass.__module__ == "datafusion.expr"
 
     for klass in [Projection, TableScan, Aggregate, Sort, Limit]:
->>>>>>> 116ffbb5
         assert klass.__module__ == "datafusion.expr"
 
     for klass in [DFField, DFSchema]:
