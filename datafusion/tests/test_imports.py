# Licensed to the Apache Software Foundation (ASF) under one
# or more contributor license agreements.  See the NOTICE file
# distributed with this work for additional information
# regarding copyright ownership.  The ASF licenses this file
# to you under the Apache License, Version 2.0 (the
# "License"); you may not use this file except in compliance
# with the License.  You may obtain a copy of the License at
#
#   http://www.apache.org/licenses/LICENSE-2.0
#
# Unless required by applicable law or agreed to in writing,
# software distributed under the License is distributed on an
# "AS IS" BASIS, WITHOUT WARRANTIES OR CONDITIONS OF ANY
# KIND, either express or implied.  See the License for the
# specific language governing permissions and limitations
# under the License.

import pytest

import datafusion
from datafusion import (
    AggregateUDF,
    DataFrame,
    SessionContext,
    ScalarUDF,
    functions,
)

from datafusion.common import (
    DFField,
    DFSchema,
)

from datafusion.expr import (
    Expr,
    Projection,
    TableScan,
<<<<<<< HEAD
    Filter,
=======
    Limit,
>>>>>>> b8ef9bf5
    Aggregate,
    Sort,
)


def test_import_datafusion():
    assert datafusion.__name__ == "datafusion"


def test_datafusion_python_version():
    assert datafusion.__version__ is not None


def test_class_module_is_datafusion():
    for klass in [
        SessionContext,
        DataFrame,
        ScalarUDF,
        AggregateUDF,
    ]:
        assert klass.__module__ == "datafusion"

<<<<<<< HEAD
    for klass in [Expr, Projection, TableScan, Aggregate, Sort, Filter]:
=======
    for klass in [Expr, Projection, TableScan, Aggregate, Sort, Limit]:
>>>>>>> b8ef9bf5
        assert klass.__module__ == "datafusion.expr"

    for klass in [DFField, DFSchema]:
        assert klass.__module__ == "datafusion.common"


def test_import_from_functions_submodule():
    from datafusion.functions import abs, sin  # noqa

    assert functions.abs is abs
    assert functions.sin is sin

    msg = "cannot import name 'foobar' from 'datafusion.functions'"
    with pytest.raises(ImportError, match=msg):
        from datafusion.functions import foobar  # noqa


def test_classes_are_inheritable():
    class MyExecContext(SessionContext):
        pass

    class MyExpression(Expr):
        pass

    class MyDataFrame(DataFrame):
        pass<|MERGE_RESOLUTION|>--- conflicted
+++ resolved
@@ -35,11 +35,8 @@
     Expr,
     Projection,
     TableScan,
-<<<<<<< HEAD
     Filter,
-=======
     Limit,
->>>>>>> b8ef9bf5
     Aggregate,
     Sort,
 )
@@ -62,11 +59,7 @@
     ]:
         assert klass.__module__ == "datafusion"
 
-<<<<<<< HEAD
-    for klass in [Expr, Projection, TableScan, Aggregate, Sort, Filter]:
-=======
-    for klass in [Expr, Projection, TableScan, Aggregate, Sort, Limit]:
->>>>>>> b8ef9bf5
+    for klass in [Expr, Projection, TableScan, Aggregate, Sort, Limit, Filter]:
         assert klass.__module__ == "datafusion.expr"
 
     for klass in [DFField, DFSchema]:
