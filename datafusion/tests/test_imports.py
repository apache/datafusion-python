--- conflicted
+++ resolved
@@ -44,14 +44,11 @@
     Aggregate,
     Sort,
     Analyze,
-<<<<<<< HEAD
     Join,
     JoinType,
     JoinConstraint,
     CrossJoin,
-=======
     Union,
->>>>>>> 8ec98a84
     Like,
     ILike,
     SimilarTo,
@@ -113,14 +110,11 @@
         Limit,
         Filter,
         Analyze,
-<<<<<<< HEAD
         Join,
         JoinType,
         JoinConstraint,
         CrossJoin,
-=======
         Union,
->>>>>>> 8ec98a84
         Like,
         ILike,
         SimilarTo,
