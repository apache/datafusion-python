# Licensed to the Apache Software Foundation (ASF) under one
# or more contributor license agreements.  See the NOTICE file
# distributed with this work for additional information
# regarding copyright ownership.  The ASF licenses this file
# to you under the Apache License, Version 2.0 (the
# "License"); you may not use this file except in compliance
# with the License.  You may obtain a copy of the License at
#
#   http://www.apache.org/licenses/LICENSE-2.0
#
# Unless required by applicable law or agreed to in writing,
# software distributed under the License is distributed on an
# "AS IS" BASIS, WITHOUT WARRANTIES OR CONDITIONS OF ANY
# KIND, either express or implied.  See the License for the
# specific language governing permissions and limitations
# under the License.
import math

import numpy as np
import pyarrow as pa
import pytest
from datetime import datetime

from datafusion import SessionContext, column
from datafusion import functions as f
from datafusion import literal

np.seterr(invalid="ignore")


@pytest.fixture
def df():
    ctx = SessionContext()
    # create a RecordBatch and a new DataFrame from it
    batch = pa.RecordBatch.from_arrays(
        [
            pa.array(["Hello", "World", "!"]),
            pa.array([4, 5, 6]),
            pa.array(["hello ", " world ", " !"]),
            pa.array(
                [
                    datetime(2022, 12, 31),
                    datetime(2027, 6, 26),
                    datetime(2020, 7, 2),
                ]
            ),
        ],
        names=["a", "b", "c", "d"],
    )
    return ctx.create_dataframe([[batch]])


def test_literal(df):
    df = df.select(
        literal(1),
        literal("1"),
        literal("OK"),
        literal(3.14),
        literal(True),
        literal(b"hello world"),
    )
    result = df.collect()
    assert len(result) == 1
    result = result[0]
    assert result.column(0) == pa.array([1] * 3)
    assert result.column(1) == pa.array(["1"] * 3)
    assert result.column(2) == pa.array(["OK"] * 3)
    assert result.column(3) == pa.array([3.14] * 3)
    assert result.column(4) == pa.array([True] * 3)
    assert result.column(5) == pa.array([b"hello world"] * 3)


def test_lit_arith(df):
    """
    Test literals with arithmetic operations
    """
    df = df.select(
        literal(1) + column("b"), f.concat(column("a"), literal("!"))
    )
    result = df.collect()
    assert len(result) == 1
    result = result[0]
    assert result.column(0) == pa.array([5, 6, 7])
    assert result.column(1) == pa.array(["Hello!", "World!", "!!"])


def test_math_functions():
    ctx = SessionContext()
    # create a RecordBatch and a new DataFrame from it
    batch = pa.RecordBatch.from_arrays(
        [pa.array([0.1, -0.7, 0.55]), pa.array([float("nan"), 0, 2.0])],
        names=["value", "na_value"],
    )
    df = ctx.create_dataframe([[batch]])

    values = np.array([0.1, -0.7, 0.55])
    na_values = np.array([np.nan, 0, 2.0])
    col_v = column("value")
    col_nav = column("na_value")
    df = df.select(
        f.abs(col_v),
        f.sin(col_v),
        f.cos(col_v),
        f.tan(col_v),
        f.asin(col_v),
        f.acos(col_v),
        f.exp(col_v),
        f.ln(col_v + literal(pa.scalar(1))),
        f.log2(col_v + literal(pa.scalar(1))),
        f.log10(col_v + literal(pa.scalar(1))),
        f.random(),
        f.atan(col_v),
        f.atan2(col_v, literal(pa.scalar(1.1))),
        f.ceil(col_v),
        f.floor(col_v),
        f.power(col_v, literal(pa.scalar(3))),
        f.pow(col_v, literal(pa.scalar(4))),
        f.round(col_v),
        f.sqrt(col_v),
        f.signum(col_v),
        f.trunc(col_v),
        f.asinh(col_v),
        f.acosh(col_v),
        f.atanh(col_v),
        f.cbrt(col_v),
        f.cosh(col_v),
        f.degrees(col_v),
        f.gcd(literal(9), literal(3)),
        f.lcm(literal(6), literal(4)),
        f.nanvl(col_nav, literal(5)),
        f.pi(),
        f.radians(col_v),
        f.sinh(col_v),
        f.tanh(col_v),
        f.factorial(literal(6)),
        f.isnan(col_nav),
        f.iszero(col_nav),
        f.log(literal(3), col_v + literal(pa.scalar(1))),
    )
    batches = df.collect()
    assert len(batches) == 1
    result = batches[0]

    np.testing.assert_array_almost_equal(result.column(0), np.abs(values))
    np.testing.assert_array_almost_equal(result.column(1), np.sin(values))
    np.testing.assert_array_almost_equal(result.column(2), np.cos(values))
    np.testing.assert_array_almost_equal(result.column(3), np.tan(values))
    np.testing.assert_array_almost_equal(result.column(4), np.arcsin(values))
    np.testing.assert_array_almost_equal(result.column(5), np.arccos(values))
    np.testing.assert_array_almost_equal(result.column(6), np.exp(values))
    np.testing.assert_array_almost_equal(
        result.column(7), np.log(values + 1.0)
    )
    np.testing.assert_array_almost_equal(
        result.column(8), np.log2(values + 1.0)
    )
    np.testing.assert_array_almost_equal(
        result.column(9), np.log10(values + 1.0)
    )
    np.testing.assert_array_less(result.column(10), np.ones_like(values))
    np.testing.assert_array_almost_equal(result.column(11), np.arctan(values))
    np.testing.assert_array_almost_equal(
        result.column(12), np.arctan2(values, 1.1)
    )
    np.testing.assert_array_almost_equal(result.column(13), np.ceil(values))
    np.testing.assert_array_almost_equal(result.column(14), np.floor(values))
    np.testing.assert_array_almost_equal(
        result.column(15), np.power(values, 3)
    )
    np.testing.assert_array_almost_equal(
        result.column(16), np.power(values, 4)
    )
    np.testing.assert_array_almost_equal(result.column(17), np.round(values))
    np.testing.assert_array_almost_equal(result.column(18), np.sqrt(values))
    np.testing.assert_array_almost_equal(result.column(19), np.sign(values))
    np.testing.assert_array_almost_equal(result.column(20), np.trunc(values))
    np.testing.assert_array_almost_equal(result.column(21), np.arcsinh(values))
    np.testing.assert_array_almost_equal(result.column(22), np.arccosh(values))
    np.testing.assert_array_almost_equal(result.column(23), np.arctanh(values))
    np.testing.assert_array_almost_equal(result.column(24), np.cbrt(values))
    np.testing.assert_array_almost_equal(result.column(25), np.cosh(values))
    np.testing.assert_array_almost_equal(result.column(26), np.degrees(values))
    np.testing.assert_array_almost_equal(result.column(27), np.gcd(9, 3))
    np.testing.assert_array_almost_equal(result.column(28), np.lcm(6, 4))
    np.testing.assert_array_almost_equal(
        result.column(29), np.where(np.isnan(na_values), 5, na_values)
    )
    np.testing.assert_array_almost_equal(result.column(30), np.pi)
    np.testing.assert_array_almost_equal(result.column(31), np.radians(values))
    np.testing.assert_array_almost_equal(result.column(32), np.sinh(values))
    np.testing.assert_array_almost_equal(result.column(33), np.tanh(values))
    np.testing.assert_array_almost_equal(result.column(34), math.factorial(6))
    np.testing.assert_array_almost_equal(
        result.column(35), np.isnan(na_values)
    )
    np.testing.assert_array_almost_equal(result.column(36), na_values == 0)
    np.testing.assert_array_almost_equal(
        result.column(37), np.emath.logn(3, values + 1.0)
    )


def test_array_functions():
    data = [[1.0, 2.0, 3.0, 3.0], [4.0, 5.0, 3.0], [6.0]]
    ctx = SessionContext()
    batch = pa.RecordBatch.from_arrays(
        [np.array(data, dtype=object)], names=["arr"]
    )
    df = ctx.create_dataframe([[batch]])

<<<<<<< HEAD
    def py_flatten(arr):
        result = []
        for elem in arr:
            if isinstance(elem, list):
                result.extend(py_flatten(elem))
            else:
                result.append(elem)
        return result
=======
    def py_indexof(arr, v):
        try:
            return arr.index(v) + 1
        except ValueError:
            return np.nan

    def py_arr_remove(arr, v, n=None):
        new_arr = arr[:]
        found = 0
        while found != n:
            try:
                new_arr.remove(v)
                found += 1
            except ValueError:
                break

        return new_arr

    def py_arr_replace(arr, from_, to, n=None):
        new_arr = arr[:]
        found = 0
        while found != n:
            try:
                idx = new_arr.index(from_)
                new_arr[idx] = to
                found += 1
            except ValueError:
                break

        return new_arr
>>>>>>> 697ca2c4

    col = column("arr")
    test_items = [
        [
            f.array_append(col, literal(99.0)),
            lambda: [np.append(arr, 99.0) for arr in data],
        ],
        [
            f.array_push_back(col, literal(99.0)),
            lambda: [np.append(arr, 99.0) for arr in data],
        ],
        [
            f.list_append(col, literal(99.0)),
            lambda: [np.append(arr, 99.0) for arr in data],
        ],
        [
            f.list_push_back(col, literal(99.0)),
            lambda: [np.append(arr, 99.0) for arr in data],
        ],
        [
            f.array_concat(col, col),
            lambda: [np.concatenate([arr, arr]) for arr in data],
        ],
        [
            f.array_cat(col, col),
            lambda: [np.concatenate([arr, arr]) for arr in data],
        ],
        [
            f.array_dims(col),
            lambda: [[len(r)] for r in data],
        ],
        [
            f.list_dims(col),
            lambda: [[len(r)] for r in data],
        ],
        [
            f.array_element(col, literal(1)),
            lambda: [r[0] for r in data],
        ],
        [
            f.array_extract(col, literal(1)),
            lambda: [r[0] for r in data],
        ],
        [
            f.list_element(col, literal(1)),
            lambda: [r[0] for r in data],
        ],
        [
            f.list_extract(col, literal(1)),
            lambda: [r[0] for r in data],
        ],
        [
            f.array_length(col),
            lambda: [len(r) for r in data],
        ],
        [
            f.list_length(col),
            lambda: [len(r) for r in data],
        ],
<<<<<<< HEAD
        [f.flatten(literal(data)), lambda: [py_flatten(data)]],
=======
        [
            f.array_has(col, literal(1.0)),
            lambda: [1.0 in r for r in data],
        ],
        [
            f.array_has_all(
                col, f.make_array(*[literal(v) for v in [1.0, 3.0, 5.0]])
            ),
            lambda: [np.all([v in r for v in [1.0, 3.0, 5.0]]) for r in data],
        ],
        [
            f.array_has_any(
                col, f.make_array(*[literal(v) for v in [1.0, 3.0, 5.0]])
            ),
            lambda: [np.any([v in r for v in [1.0, 3.0, 5.0]]) for r in data],
        ],
        [
            f.array_position(col, literal(1.0)),
            lambda: [py_indexof(r, 1.0) for r in data],
        ],
        [
            f.array_indexof(col, literal(1.0)),
            lambda: [py_indexof(r, 1.0) for r in data],
        ],
        [
            f.list_position(col, literal(1.0)),
            lambda: [py_indexof(r, 1.0) for r in data],
        ],
        [
            f.list_indexof(col, literal(1.0)),
            lambda: [py_indexof(r, 1.0) for r in data],
        ],
        [
            f.array_positions(col, literal(1.0)),
            lambda: [
                [i + 1 for i, _v in enumerate(r) if _v == 1.0] for r in data
            ],
        ],
        [
            f.list_positions(col, literal(1.0)),
            lambda: [
                [i + 1 for i, _v in enumerate(r) if _v == 1.0] for r in data
            ],
        ],
        [
            f.array_ndims(col),
            lambda: [np.array(r).ndim for r in data],
        ],
        [
            f.list_ndims(col),
            lambda: [np.array(r).ndim for r in data],
        ],
        [
            f.array_prepend(literal(99.0), col),
            lambda: [np.insert(arr, 0, 99.0) for arr in data],
        ],
        [
            f.array_push_front(literal(99.0), col),
            lambda: [np.insert(arr, 0, 99.0) for arr in data],
        ],
        [
            f.list_prepend(literal(99.0), col),
            lambda: [np.insert(arr, 0, 99.0) for arr in data],
        ],
        [
            f.list_push_front(literal(99.0), col),
            lambda: [np.insert(arr, 0, 99.0) for arr in data],
        ],
        [
            f.array_pop_back(col),
            lambda: [arr[:-1] for arr in data],
        ],
        [
            f.array_pop_front(col),
            lambda: [arr[1:] for arr in data],
        ],
        [
            f.array_remove(col, literal(3.0)),
            lambda: [py_arr_remove(arr, 3.0, 1) for arr in data],
        ],
        [
            f.list_remove(col, literal(3.0)),
            lambda: [py_arr_remove(arr, 3.0, 1) for arr in data],
        ],
        [
            f.array_remove_n(col, literal(3.0), literal(2)),
            lambda: [py_arr_remove(arr, 3.0, 2) for arr in data],
        ],
        [
            f.list_remove_n(col, literal(3.0), literal(2)),
            lambda: [py_arr_remove(arr, 3.0, 2) for arr in data],
        ],
        [
            f.array_remove_all(col, literal(3.0)),
            lambda: [py_arr_remove(arr, 3.0) for arr in data],
        ],
        [
            f.list_remove_all(col, literal(3.0)),
            lambda: [py_arr_remove(arr, 3.0) for arr in data],
        ],
        [
            f.array_repeat(col, literal(2)),
            lambda: [[arr] * 2 for arr in data],
        ],
        [
            f.array_replace(col, literal(3.0), literal(4.0)),
            lambda: [py_arr_replace(arr, 3.0, 4.0, 1) for arr in data],
        ],
        [
            f.list_replace(col, literal(3.0), literal(4.0)),
            lambda: [py_arr_replace(arr, 3.0, 4.0, 1) for arr in data],
        ],
        [
            f.array_replace_n(col, literal(3.0), literal(4.0), literal(1)),
            lambda: [py_arr_replace(arr, 3.0, 4.0, 1) for arr in data],
        ],
        [
            f.list_replace_n(col, literal(3.0), literal(4.0), literal(2)),
            lambda: [py_arr_replace(arr, 3.0, 4.0, 2) for arr in data],
        ],
        [
            f.array_replace_all(col, literal(3.0), literal(4.0)),
            lambda: [py_arr_replace(arr, 3.0, 4.0) for arr in data],
        ],
        [
            f.list_replace_all(col, literal(3.0), literal(4.0)),
            lambda: [py_arr_replace(arr, 3.0, 4.0) for arr in data],
        ],
        [
            f.array_slice(col, literal(2), literal(4)),
            lambda: [arr[1:4] for arr in data],
        ],
        [
            f.list_slice(col, literal(-1), literal(2)),
            lambda: [arr[-1:2] for arr in data],
        ],
>>>>>>> 697ca2c4
    ]

    for stmt, py_expr in test_items:
        query_result = df.select(stmt).collect()[0].column(0)
        for a, b in zip(query_result, py_expr()):
            np.testing.assert_array_almost_equal(
                np.array(a.as_py(), dtype=float), np.array(b, dtype=float)
            )

    obj_test_items = [
        [
            f.array_to_string(col, literal(",")),
            lambda: [",".join([str(int(v)) for v in r]) for r in data],
        ],
        [
            f.array_join(col, literal(",")),
            lambda: [",".join([str(int(v)) for v in r]) for r in data],
        ],
        [
            f.list_to_string(col, literal(",")),
            lambda: [",".join([str(int(v)) for v in r]) for r in data],
        ],
        [
            f.list_join(col, literal(",")),
            lambda: [",".join([str(int(v)) for v in r]) for r in data],
        ],
    ]

    for stmt, py_expr in obj_test_items:
        query_result = np.array(df.select(stmt).collect()[0].column(0))
        for a, b in zip(query_result, py_expr()):
            assert a == b


def test_string_functions(df):
    df = df.select(
        f.ascii(column("a")),
        f.bit_length(column("a")),
        f.btrim(literal(" World ")),
        f.character_length(column("a")),
        f.chr(literal(68)),
        f.concat_ws("-", column("a"), literal("test")),
        f.concat(column("a"), literal("?")),
        f.initcap(column("c")),
        f.left(column("a"), literal(3)),
        f.length(column("c")),
        f.lower(column("a")),
        f.lpad(column("a"), literal(7)),
        f.ltrim(column("c")),
        f.md5(column("a")),
        f.octet_length(column("a")),
        f.repeat(column("a"), literal(2)),
        f.replace(column("a"), literal("l"), literal("?")),
        f.reverse(column("a")),
        f.right(column("a"), literal(4)),
        f.rpad(column("a"), literal(8)),
        f.rtrim(column("c")),
        f.split_part(column("a"), literal("l"), literal(1)),
        f.starts_with(column("a"), literal("Wor")),
        f.strpos(column("a"), literal("o")),
        f.substr(column("a"), literal(3)),
        f.translate(column("a"), literal("or"), literal("ld")),
        f.trim(column("c")),
        f.upper(column("c")),
    )
    result = df.collect()
    assert len(result) == 1
    result = result[0]
    assert result.column(0) == pa.array(
        [72, 87, 33], type=pa.int32()
    )  # H = 72; W = 87; ! = 33
    assert result.column(1) == pa.array([40, 40, 8], type=pa.int32())
    assert result.column(2) == pa.array(["World", "World", "World"])
    assert result.column(3) == pa.array([5, 5, 1], type=pa.int32())
    assert result.column(4) == pa.array(["D", "D", "D"])
    assert result.column(5) == pa.array(["Hello-test", "World-test", "!-test"])
    assert result.column(6) == pa.array(["Hello?", "World?", "!?"])
    assert result.column(7) == pa.array(["Hello ", " World ", " !"])
    assert result.column(8) == pa.array(["Hel", "Wor", "!"])
    assert result.column(9) == pa.array([6, 7, 2], type=pa.int32())
    assert result.column(10) == pa.array(["hello", "world", "!"])
    assert result.column(11) == pa.array(["  Hello", "  World", "      !"])
    assert result.column(12) == pa.array(["hello ", "world ", "!"])
    assert result.column(13) == pa.array(
        [
            "8b1a9953c4611296a827abf8c47804d7",
            "f5a7924e621e84c9280a9a27e1bcb7f6",
            "9033e0e305f247c0c3c80d0c7848c8b3",
        ]
    )
    assert result.column(14) == pa.array([5, 5, 1], type=pa.int32())
    assert result.column(15) == pa.array(["HelloHello", "WorldWorld", "!!"])
    assert result.column(16) == pa.array(["He??o", "Wor?d", "!"])
    assert result.column(17) == pa.array(["olleH", "dlroW", "!"])
    assert result.column(18) == pa.array(["ello", "orld", "!"])
    assert result.column(19) == pa.array(["Hello   ", "World   ", "!       "])
    assert result.column(20) == pa.array(["hello", " world", " !"])
    assert result.column(21) == pa.array(["He", "Wor", "!"])
    assert result.column(22) == pa.array([False, True, False])
    assert result.column(23) == pa.array([5, 2, 0], type=pa.int32())
    assert result.column(24) == pa.array(["llo", "rld", ""])
    assert result.column(25) == pa.array(["Helll", "Wldld", "!"])
    assert result.column(26) == pa.array(["hello", "world", "!"])
    assert result.column(27) == pa.array(["HELLO ", " WORLD ", " !"])


def test_hash_functions(df):
    exprs = [
        f.digest(column("a"), literal(m))
        for m in (
            "md5",
            "sha224",
            "sha256",
            "sha384",
            "sha512",
            "blake2s",
            "blake3",
        )
    ]
    df = df.select(
        *exprs,
        f.sha224(column("a")),
        f.sha256(column("a")),
        f.sha384(column("a")),
        f.sha512(column("a")),
    )
    result = df.collect()
    assert len(result) == 1
    result = result[0]
    b = bytearray.fromhex
    assert result.column(0) == pa.array(
        [
            b("8B1A9953C4611296A827ABF8C47804D7"),
            b("F5A7924E621E84C9280A9A27E1BCB7F6"),
            b("9033E0E305F247C0C3C80D0C7848C8B3"),
        ]
    )
    assert result.column(1) == pa.array(
        [
            b("4149DA18AA8BFC2B1E382C6C26556D01A92C261B6436DAD5E3BE3FCC"),
            b("12972632B6D3B6AA52BD6434552F08C1303D56B817119406466E9236"),
            b("6641A7E8278BCD49E476E7ACAE158F4105B2952D22AEB2E0B9A231A0"),
        ]
    )
    assert result.column(2) == pa.array(
        [
            b(
                "185F8DB32271FE25F561A6FC938B2E26"
                "4306EC304EDA518007D1764826381969"
            ),
            b(
                "78AE647DC5544D227130A0682A51E30B"
                "C7777FBB6D8A8F17007463A3ECD1D524"
            ),
            b(
                "BB7208BC9B5D7C04F1236A82A0093A5E"
                "33F40423D5BA8D4266F7092C3BA43B62"
            ),
        ]
    )
    assert result.column(3) == pa.array(
        [
            b(
                "3519FE5AD2C596EFE3E276A6F351B8FC"
                "0B03DB861782490D45F7598EBD0AB5FD"
                "5520ED102F38C4A5EC834E98668035FC"
            ),
            b(
                "ED7CED84875773603AF90402E42C65F3"
                "B48A5E77F84ADC7A19E8F3E8D3101010"
                "22F552AEC70E9E1087B225930C1D260A"
            ),
            b(
                "1D0EC8C84EE9521E21F06774DE232367"
                "B64DE628474CB5B2E372B699A1F55AE3"
                "35CC37193EF823E33324DFD9A70738A6"
            ),
        ]
    )
    assert result.column(4) == pa.array(
        [
            b(
                "3615F80C9D293ED7402687F94B22D58E"
                "529B8CC7916F8FAC7FDDF7FBD5AF4CF7"
                "77D3D795A7A00A16BF7E7F3FB9561EE9"
                "BAAE480DA9FE7A18769E71886B03F315"
            ),
            b(
                "8EA77393A42AB8FA92500FB077A9509C"
                "C32BC95E72712EFA116EDAF2EDFAE34F"
                "BB682EFDD6C5DD13C117E08BD4AAEF71"
                "291D8AACE2F890273081D0677C16DF0F"
            ),
            b(
                "3831A6A6155E509DEE59A7F451EB3532"
                "4D8F8F2DF6E3708894740F98FDEE2388"
                "9F4DE5ADB0C5010DFB555CDA77C8AB5D"
                "C902094C52DE3278F35A75EBC25F093A"
            ),
        ]
    )
    assert result.column(5) == pa.array(
        [
            b(
                "F73A5FBF881F89B814871F46E26AD3FA"
                "37CB2921C5E8561618639015B3CCBB71"
            ),
            b(
                "B792A0383FB9E7A189EC150686579532"
                "854E44B71AC394831DAED169BA85CCC5"
            ),
            b(
                "27988A0E51812297C77A433F63523334"
                "6AEE29A829DCF4F46E0F58F402C6CFCB"
            ),
        ]
    )
    assert result.column(6) == pa.array(
        [
            b(
                "FBC2B0516EE8744D293B980779178A35"
                "08850FDCFE965985782C39601B65794F"
            ),
            b(
                "BF73D18575A736E4037D45F9E316085B"
                "86C19BE6363DE6AA789E13DEAACC1C4E"
            ),
            b(
                "C8D11B9F7237E4034ADBCD2005735F9B"
                "C4C597C75AD89F4492BEC8F77D15F7EB"
            ),
        ]
    )
    assert result.column(7) == result.column(1)  # SHA-224
    assert result.column(8) == result.column(2)  # SHA-256
    assert result.column(9) == result.column(3)  # SHA-384
    assert result.column(10) == result.column(4)  # SHA-512


def test_temporal_functions(df):
    df = df.select(
        f.date_part(literal("month"), column("d")),
        f.datepart(literal("year"), column("d")),
        f.date_trunc(literal("month"), column("d")),
        f.datetrunc(literal("day"), column("d")),
        f.date_bin(
            literal("15 minutes"),
            column("d"),
            literal("2001-01-01 00:02:30"),
        ),
        f.from_unixtime(literal(1673383974)),
        f.to_timestamp(literal("2023-09-07 05:06:14.523952")),
        f.to_timestamp_seconds(literal("2023-09-07 05:06:14.523952")),
        f.to_timestamp_millis(literal("2023-09-07 05:06:14.523952")),
        f.to_timestamp_micros(literal("2023-09-07 05:06:14.523952")),
    )
    result = df.collect()
    assert len(result) == 1
    result = result[0]
    assert result.column(0) == pa.array([12, 6, 7], type=pa.float64())
    assert result.column(1) == pa.array([2022, 2027, 2020], type=pa.float64())
    assert result.column(2) == pa.array(
        [datetime(2022, 12, 1), datetime(2027, 6, 1), datetime(2020, 7, 1)],
        type=pa.timestamp("us"),
    )
    assert result.column(3) == pa.array(
        [datetime(2022, 12, 31), datetime(2027, 6, 26), datetime(2020, 7, 2)],
        type=pa.timestamp("us"),
    )
    assert result.column(4) == pa.array(
        [
            datetime(2022, 12, 30, 23, 47, 30),
            datetime(2027, 6, 25, 23, 47, 30),
            datetime(2020, 7, 1, 23, 47, 30),
        ],
        type=pa.timestamp("ns"),
    )
    assert result.column(5) == pa.array(
        [datetime(2023, 1, 10, 20, 52, 54)] * 3, type=pa.timestamp("s")
    )
    assert result.column(6) == pa.array(
        [datetime(2023, 9, 7, 5, 6, 14, 523952)] * 3, type=pa.timestamp("ns")
    )
    assert result.column(7) == pa.array(
        [datetime(2023, 9, 7, 5, 6, 14)] * 3, type=pa.timestamp("s")
    )
    assert result.column(8) == pa.array(
        [datetime(2023, 9, 7, 5, 6, 14, 523000)] * 3, type=pa.timestamp("ms")
    )
    assert result.column(9) == pa.array(
        [datetime(2023, 9, 7, 5, 6, 14, 523952)] * 3, type=pa.timestamp("us")
    )


def test_case(df):
    df = df.select(
        f.case(column("b"))
        .when(literal(4), literal(10))
        .otherwise(literal(8)),
        f.case(column("a"))
        .when(literal("Hello"), literal("Hola"))
        .when(literal("World"), literal("Mundo"))
        .otherwise(literal("!!")),
        f.case(column("a"))
        .when(literal("Hello"), literal("Hola"))
        .when(literal("World"), literal("Mundo"))
        .end(),
    )

    result = df.collect()
    result = result[0]
    assert result.column(0) == pa.array([10, 8, 8])
    assert result.column(1) == pa.array(["Hola", "Mundo", "!!"])
    assert result.column(2) == pa.array(["Hola", "Mundo", None])


def test_regr_funcs(df):
    # test case base on
    # https://github.com/apache/arrow-datafusion/blob/d1361d56b9a9e0c165d3d71a8df6795d2a5f51dd/datafusion/core/tests/sqllogictests/test_files/aggregate.slt#L2330
    ctx = SessionContext()
    result = ctx.sql(
        "select regr_slope(1,1), regr_intercept(1,1), "
        "regr_count(1,1), regr_r2(1,1), regr_avgx(1,1), "
        "regr_avgy(1,1), regr_sxx(1,1), regr_syy(1,1), "
        "regr_sxy(1,1);"
    ).collect()

    assert result[0].column(0) == pa.array([None], type=pa.float64())
    assert result[0].column(1) == pa.array([None], type=pa.float64())
    assert result[0].column(2) == pa.array([1], type=pa.float64())
    assert result[0].column(3) == pa.array([None], type=pa.float64())
    assert result[0].column(4) == pa.array([1], type=pa.float64())
    assert result[0].column(5) == pa.array([1], type=pa.float64())
    assert result[0].column(6) == pa.array([0], type=pa.float64())
    assert result[0].column(7) == pa.array([0], type=pa.float64())
    assert result[0].column(8) == pa.array([0], type=pa.float64())


def test_first_last_value(df):
    df = df.aggregate(
        [],
        [
            f.first_value(column("a")),
            f.first_value(column("b")),
            f.first_value(column("d")),
            f.last_value(column("a")),
            f.last_value(column("b")),
            f.last_value(column("d")),
        ],
    )

    result = df.collect()
    result = result[0]
    assert result.column(0) == pa.array(["Hello"])
    assert result.column(1) == pa.array([4])
    assert result.column(2) == pa.array([datetime(2022, 12, 31)])
    assert result.column(3) == pa.array(["!"])
    assert result.column(4) == pa.array([6])
    assert result.column(5) == pa.array([datetime(2020, 7, 2)])


def test_binary_string_functions(df):
    df = df.select(
        f.encode(column("a"), literal("base64")),
        f.decode(f.encode(column("a"), literal("base64")), literal("base64")),
    )
    result = df.collect()
    assert len(result) == 1
    result = result[0]
    assert result.column(0) == pa.array(["SGVsbG8", "V29ybGQ", "IQ"])
    assert pa.array(result.column(1)).cast(pa.string()) == pa.array(
        ["Hello", "World", "!"]
    )<|MERGE_RESOLUTION|>--- conflicted
+++ resolved
@@ -207,16 +207,6 @@
     )
     df = ctx.create_dataframe([[batch]])
 
-<<<<<<< HEAD
-    def py_flatten(arr):
-        result = []
-        for elem in arr:
-            if isinstance(elem, list):
-                result.extend(py_flatten(elem))
-            else:
-                result.append(elem)
-        return result
-=======
     def py_indexof(arr, v):
         try:
             return arr.index(v) + 1
@@ -247,7 +237,15 @@
                 break
 
         return new_arr
->>>>>>> 697ca2c4
+
+    def py_flatten(arr):
+        result = []
+        for elem in arr:
+            if isinstance(elem, list):
+                result.extend(py_flatten(elem))
+            else:
+                result.append(elem)
+        return result
 
     col = column("arr")
     test_items = [
@@ -307,9 +305,6 @@
             f.list_length(col),
             lambda: [len(r) for r in data],
         ],
-<<<<<<< HEAD
-        [f.flatten(literal(data)), lambda: [py_flatten(data)]],
-=======
         [
             f.array_has(col, literal(1.0)),
             lambda: [1.0 in r for r in data],
@@ -446,7 +441,7 @@
             f.list_slice(col, literal(-1), literal(2)),
             lambda: [arr[-1:2] for arr in data],
         ],
->>>>>>> 697ca2c4
+        [f.flatten(literal(data)), lambda: [py_flatten(data)]],
     ]
 
     for stmt, py_expr in test_items:
