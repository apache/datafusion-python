--- conflicted
+++ resolved
@@ -39,13 +39,7 @@
 
 logger = logging.getLogger(__name__)
 
-<<<<<<< HEAD
 class SessionContext(BaseSessionContext):
-    def __init__(self):
-        self.datafusion_ctx = datafusion.SessionContext()
-        self.parquet_tables = {}
-=======
-class SessionContext:
 
     DEFAULT_CATALOG_NAME = "datafusion"
     DEFAULT_SCHEMA_NAME = "root"
@@ -141,7 +135,6 @@
 
         self.schema[schema_name].tables[table_name.lower()] = dc
         self.schema[schema_name].statistics[table_name.lower()] = statistics
->>>>>>> fb888d19
 
     def to_cudf_expr(self, expr):
         # get Python wrapper for logical expression
