--- conflicted
+++ resolved
@@ -72,11 +72,7 @@
         with:
           miniforge-variant: Mambaforge
           use-mamba: true
-<<<<<<< HEAD
           python-version: "3.11"
-=======
-          python-version: "3.8"
->>>>>>> da6c183e
           channel-priority: strict
       - name: Install dependencies
         run: |
