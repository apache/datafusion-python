--- conflicted
+++ resolved
@@ -231,13 +231,9 @@
 ```bash
 # fetch this repo
 git clone git@github.com:apache/datafusion-python.git
-<<<<<<< HEAD
-# create the virtual environment
-=======
 # cd to the repo root
 cd datafusion-python/
-# create the virtual enviornment
->>>>>>> 61f981bc
+# create the virtual environment
 uv sync --dev --no-install-package datafusion
 # activate the environment
 source .venv/bin/activate
