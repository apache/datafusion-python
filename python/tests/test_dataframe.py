# Licensed to the Apache Software Foundation (ASF) under one
# or more contributor license agreements.  See the NOTICE file
# distributed with this work for additional information
# regarding copyright ownership.  The ASF licenses this file
# to you under the Apache License, Version 2.0 (the
# "License"); you may not use this file except in compliance
# with the License.  You may obtain a copy of the License at
#
#   http://www.apache.org/licenses/LICENSE-2.0
#
# Unless required by applicable law or agreed to in writing,
# software distributed under the License is distributed on an
# "AS IS" BASIS, WITHOUT WARRANTIES OR CONDITIONS OF ANY
# KIND, either express or implied.  See the License for the
# specific language governing permissions and limitations
# under the License.
import os
from typing import Any

import pyarrow as pa
from pyarrow.csv import write_csv
import pyarrow.parquet as pq
import pytest

from datafusion import functions as f
from datafusion import (
    DataFrame,
    SessionContext,
    WindowFrame,
    column,
    literal,
)
from datafusion.expr import Window


@pytest.fixture
def ctx():
    return SessionContext()


@pytest.fixture
def df():
    ctx = SessionContext()

    # create a RecordBatch and a new DataFrame from it
    batch = pa.RecordBatch.from_arrays(
        [pa.array([1, 2, 3]), pa.array([4, 5, 6]), pa.array([8, 5, 8])],
        names=["a", "b", "c"],
    )

    return ctx.from_arrow(batch)


@pytest.fixture
def struct_df():
    ctx = SessionContext()

    # create a RecordBatch and a new DataFrame from it
    batch = pa.RecordBatch.from_arrays(
        [pa.array([{"c": 1}, {"c": 2}, {"c": 3}]), pa.array([4, 5, 6])],
        names=["a", "b"],
    )

    return ctx.create_dataframe([[batch]])


@pytest.fixture
def nested_df():
    ctx = SessionContext()

    # create a RecordBatch and a new DataFrame from it
    # Intentionally make each array of different length
    batch = pa.RecordBatch.from_arrays(
        [pa.array([[1], [2, 3], [4, 5, 6], None]), pa.array([7, 8, 9, 10])],
        names=["a", "b"],
    )

    return ctx.create_dataframe([[batch]])


@pytest.fixture
def aggregate_df():
    ctx = SessionContext()
    ctx.register_csv("test", "testing/data/csv/aggregate_test_100.csv")
    return ctx.sql("select c1, sum(c2) from test group by c1")


@pytest.fixture
def partitioned_df():
    ctx = SessionContext()

    # create a RecordBatch and a new DataFrame from it
    batch = pa.RecordBatch.from_arrays(
        [
            pa.array([0, 1, 2, 3, 4, 5, 6]),
            pa.array([7, None, 7, 8, 9, None, 9]),
            pa.array(["A", "A", "A", "A", "B", "B", "B"]),
        ],
        names=["a", "b", "c"],
    )

    return ctx.create_dataframe([[batch]])


def test_select(df):
    df_1 = df.select(
        column("a") + column("b"),
        column("a") - column("b"),
    )

    # execute and collect the first (and only) batch
    result = df_1.collect()[0]

    assert result.column(0) == pa.array([5, 7, 9])
    assert result.column(1) == pa.array([-3, -3, -3])

    df_2 = df.select("b", "a")

    # execute and collect the first (and only) batch
    result = df_2.collect()[0]

    assert result.column(0) == pa.array([4, 5, 6])
    assert result.column(1) == pa.array([1, 2, 3])


def test_select_mixed_expr_string(df):
    df = df.select(column("b"), "a")

    # execute and collect the first (and only) batch
    result = df.collect()[0]

    assert result.column(0) == pa.array([4, 5, 6])
    assert result.column(1) == pa.array([1, 2, 3])


def test_filter(df):
    df1 = df.filter(column("a") > literal(2)).select(
        column("a") + column("b"),
        column("a") - column("b"),
    )

    # execute and collect the first (and only) batch
    result = df1.collect()[0]

    assert result.column(0) == pa.array([9])
    assert result.column(1) == pa.array([-3])

    df.show()
    # verify that if there is no filter applied, internal dataframe is unchanged
    df2 = df.filter()
    assert df.df == df2.df

    df3 = df.filter(column("a") > literal(1), column("b") != literal(6))
    result = df3.collect()[0]

    assert result.column(0) == pa.array([2])
    assert result.column(1) == pa.array([5])
    assert result.column(2) == pa.array([5])


def test_sort(df):
    df = df.sort(column("b").sort(ascending=False))

    table = pa.Table.from_batches(df.collect())
    expected = {"a": [3, 2, 1], "b": [6, 5, 4], "c": [8, 5, 8]}

    assert table.to_pydict() == expected


def test_drop(df):
    df = df.drop("c")

    # execute and collect the first (and only) batch
    result = df.collect()[0]

    assert df.schema().names == ["a", "b"]
    assert result.column(0) == pa.array([1, 2, 3])
    assert result.column(1) == pa.array([4, 5, 6])


def test_limit(df):
    df = df.limit(1)

    # execute and collect the first (and only) batch
    result = df.collect()[0]

    assert len(result.column(0)) == 1
    assert len(result.column(1)) == 1


def test_limit_with_offset(df):
    # only 3 rows, but limit past the end to ensure that offset is working
    df = df.limit(5, offset=2)

    # execute and collect the first (and only) batch
    result = df.collect()[0]

    assert len(result.column(0)) == 1
    assert len(result.column(1)) == 1


def test_head(df):
    df = df.head(1)

    # execute and collect the first (and only) batch
    result = df.collect()[0]

    assert result.column(0) == pa.array([1])
    assert result.column(1) == pa.array([4])
    assert result.column(2) == pa.array([8])


def test_tail(df):
    df = df.tail(1)

    # execute and collect the first (and only) batch
    result = df.collect()[0]

    assert result.column(0) == pa.array([3])
    assert result.column(1) == pa.array([6])
    assert result.column(2) == pa.array([8])


def test_with_column(df):
    df = df.with_column("c", column("a") + column("b"))

    # execute and collect the first (and only) batch
    result = df.collect()[0]

    assert result.schema.field(0).name == "a"
    assert result.schema.field(1).name == "b"
    assert result.schema.field(2).name == "c"

    assert result.column(0) == pa.array([1, 2, 3])
    assert result.column(1) == pa.array([4, 5, 6])
    assert result.column(2) == pa.array([5, 7, 9])


def test_with_columns(df):
    df = df.with_columns(
        (column("a") + column("b")).alias("c"),
        (column("a") + column("b")).alias("d"),
        [
            (column("a") + column("b")).alias("e"),
            (column("a") + column("b")).alias("f"),
        ],
        g=(column("a") + column("b")),
    )

    # execute and collect the first (and only) batch
    result = df.collect()[0]

    assert result.schema.field(0).name == "a"
    assert result.schema.field(1).name == "b"
    assert result.schema.field(2).name == "c"
    assert result.schema.field(3).name == "d"
    assert result.schema.field(4).name == "e"
    assert result.schema.field(5).name == "f"
    assert result.schema.field(6).name == "g"

    assert result.column(0) == pa.array([1, 2, 3])
    assert result.column(1) == pa.array([4, 5, 6])
    assert result.column(2) == pa.array([5, 7, 9])
    assert result.column(3) == pa.array([5, 7, 9])
    assert result.column(4) == pa.array([5, 7, 9])
    assert result.column(5) == pa.array([5, 7, 9])
    assert result.column(6) == pa.array([5, 7, 9])


def test_cast(df):
    df = df.cast({"a": pa.float16(), "b": pa.list_(pa.uint32())})
    expected = pa.schema(
        [("a", pa.float16()), ("b", pa.list_(pa.uint32())), ("c", pa.int64())]
    )

    assert df.schema() == expected


def test_with_column_renamed(df):
    df = df.with_column("c", column("a") + column("b")).with_column_renamed("c", "sum")

    result = df.collect()[0]

    assert result.schema.field(0).name == "a"
    assert result.schema.field(1).name == "b"
    assert result.schema.field(2).name == "sum"


def test_unnest(nested_df):
    nested_df = nested_df.unnest_columns("a")

    # execute and collect the first (and only) batch
    result = nested_df.collect()[0]

    assert result.column(0) == pa.array([1, 2, 3, 4, 5, 6, None])
    assert result.column(1) == pa.array([7, 8, 8, 9, 9, 9, 10])


def test_unnest_without_nulls(nested_df):
    nested_df = nested_df.unnest_columns("a", preserve_nulls=False)

    # execute and collect the first (and only) batch
    result = nested_df.collect()[0]

    assert result.column(0) == pa.array([1, 2, 3, 4, 5, 6])
    assert result.column(1) == pa.array([7, 8, 8, 9, 9, 9])


def test_join():
    ctx = SessionContext()

    batch = pa.RecordBatch.from_arrays(
        [pa.array([1, 2, 3]), pa.array([4, 5, 6])],
        names=["a", "b"],
    )
    df = ctx.create_dataframe([[batch]], "l")

    batch = pa.RecordBatch.from_arrays(
        [pa.array([1, 2]), pa.array([8, 10])],
        names=["a", "c"],
    )
    df1 = ctx.create_dataframe([[batch]], "r")

    df2 = df.join(df1, on="a", how="inner")
    df2.show()
    df2 = df2.sort(column("l.a"))
    table = pa.Table.from_batches(df2.collect())

    expected = {"a": [1, 2], "c": [8, 10], "b": [4, 5]}
    assert table.to_pydict() == expected

    df2 = df.join(df1, left_on="a", right_on="a", how="inner")
    df2.show()
    df2 = df2.sort(column("l.a"))
    table = pa.Table.from_batches(df2.collect())

    expected = {"a": [1, 2], "c": [8, 10], "b": [4, 5]}
    assert table.to_pydict() == expected


<<<<<<< HEAD
def test_join_invalid_params():
=======
def test_join_on():
>>>>>>> aedffe0d
    ctx = SessionContext()

    batch = pa.RecordBatch.from_arrays(
        [pa.array([1, 2, 3]), pa.array([4, 5, 6])],
        names=["a", "b"],
    )
    df = ctx.create_dataframe([[batch]], "l")

    batch = pa.RecordBatch.from_arrays(
<<<<<<< HEAD
        [pa.array([1, 2]), pa.array([8, 10])],
=======
        [pa.array([1, 2]), pa.array([-8, 10])],
>>>>>>> aedffe0d
        names=["a", "c"],
    )
    df1 = ctx.create_dataframe([[batch]], "r")

<<<<<<< HEAD
    with pytest.deprecated_call():
        df2 = df.join(df1, join_keys=(["a"], ["a"]), how="inner")
        df2.show()
        df2 = df2.sort(column("l.a"))
        table = pa.Table.from_batches(df2.collect())

        expected = {"a": [1, 2], "c": [8, 10], "b": [4, 5]}
        assert table.to_pydict() == expected

    with pytest.raises(
        ValueError, match=r"`left_on` or `right_on` should not provided with `on`"
    ):
        df2 = df.join(df1, on="a", how="inner", right_on="test")  # type: ignore

    with pytest.raises(
        ValueError, match=r"`left_on` and `right_on` should both be provided."
    ):
        df2 = df.join(df1, left_on="a", how="inner")  # type: ignore

    with pytest.raises(
        ValueError, match=r"either `on` or `left_on` and `right_on` should be provided."
    ):
        df2 = df.join(df1, how="inner")  # type: ignore
=======
    df2 = df.join_on(df1, column("l.a").__eq__(column("r.a")), how="inner")
    df2.show()
    df2 = df2.sort(column("l.a"))
    table = pa.Table.from_batches(df2.collect())

    expected = {"a": [1, 2], "c": [-8, 10], "b": [4, 5]}
    assert table.to_pydict() == expected

    df3 = df.join_on(
        df1,
        column("l.a").__eq__(column("r.a")),
        column("l.a").__lt__(column("r.c")),
        how="inner",
    )
    df3.show()
    df3 = df3.sort(column("l.a"))
    table = pa.Table.from_batches(df3.collect())
    expected = {"a": [2], "c": [10], "b": [5]}
    assert table.to_pydict() == expected
>>>>>>> aedffe0d


def test_distinct():
    ctx = SessionContext()

    batch = pa.RecordBatch.from_arrays(
        [pa.array([1, 2, 3, 1, 2, 3]), pa.array([4, 5, 6, 4, 5, 6])],
        names=["a", "b"],
    )
    df_a = ctx.create_dataframe([[batch]]).distinct().sort(column("a"))

    batch = pa.RecordBatch.from_arrays(
        [pa.array([1, 2, 3]), pa.array([4, 5, 6])],
        names=["a", "b"],
    )
    df_b = ctx.create_dataframe([[batch]]).sort(column("a"))

    assert df_a.collect() == df_b.collect()


data_test_window_functions = [
    (
        "row",
        f.row_number(order_by=[column("b"), column("a").sort(ascending=False)]),
        [4, 2, 3, 5, 7, 1, 6],
    ),
    (
        "row_w_params",
        f.row_number(
            order_by=[column("b"), column("a")],
            partition_by=[column("c")],
        ),
        [2, 1, 3, 4, 2, 1, 3],
    ),
    ("rank", f.rank(order_by=[column("b")]), [3, 1, 3, 5, 6, 1, 6]),
    (
        "rank_w_params",
        f.rank(order_by=[column("b"), column("a")], partition_by=[column("c")]),
        [2, 1, 3, 4, 2, 1, 3],
    ),
    (
        "dense_rank",
        f.dense_rank(order_by=[column("b")]),
        [2, 1, 2, 3, 4, 1, 4],
    ),
    (
        "dense_rank_w_params",
        f.dense_rank(order_by=[column("b"), column("a")], partition_by=[column("c")]),
        [2, 1, 3, 4, 2, 1, 3],
    ),
    (
        "percent_rank",
        f.round(f.percent_rank(order_by=[column("b")]), literal(3)),
        [0.333, 0.0, 0.333, 0.667, 0.833, 0.0, 0.833],
    ),
    (
        "percent_rank_w_params",
        f.round(
            f.percent_rank(
                order_by=[column("b"), column("a")], partition_by=[column("c")]
            ),
            literal(3),
        ),
        [0.333, 0.0, 0.667, 1.0, 0.5, 0.0, 1.0],
    ),
    (
        "cume_dist",
        f.round(f.cume_dist(order_by=[column("b")]), literal(3)),
        [0.571, 0.286, 0.571, 0.714, 1.0, 0.286, 1.0],
    ),
    (
        "cume_dist_w_params",
        f.round(
            f.cume_dist(
                order_by=[column("b"), column("a")], partition_by=[column("c")]
            ),
            literal(3),
        ),
        [0.5, 0.25, 0.75, 1.0, 0.667, 0.333, 1.0],
    ),
    (
        "ntile",
        f.ntile(2, order_by=[column("b")]),
        [1, 1, 1, 2, 2, 1, 2],
    ),
    (
        "ntile_w_params",
        f.ntile(2, order_by=[column("b"), column("a")], partition_by=[column("c")]),
        [1, 1, 2, 2, 1, 1, 2],
    ),
    ("lead", f.lead(column("b"), order_by=[column("b")]), [7, None, 8, 9, 9, 7, None]),
    (
        "lead_w_params",
        f.lead(
            column("b"),
            shift_offset=2,
            default_value=-1,
            order_by=[column("b"), column("a")],
            partition_by=[column("c")],
        ),
        [8, 7, -1, -1, -1, 9, -1],
    ),
    ("lag", f.lag(column("b"), order_by=[column("b")]), [None, None, 7, 7, 8, None, 9]),
    (
        "lag_w_params",
        f.lag(
            column("b"),
            shift_offset=2,
            default_value=-1,
            order_by=[column("b"), column("a")],
            partition_by=[column("c")],
        ),
        [-1, -1, None, 7, -1, -1, None],
    ),
    (
        "first_value",
        f.first_value(column("a")).over(
            Window(partition_by=[column("c")], order_by=[column("b")])
        ),
        [1, 1, 1, 1, 5, 5, 5],
    ),
    (
        "last_value",
        f.last_value(column("a")).over(
            Window(
                partition_by=[column("c")],
                order_by=[column("b")],
                window_frame=WindowFrame("rows", None, None),
            )
        ),
        [3, 3, 3, 3, 6, 6, 6],
    ),
    (
        "3rd_value",
        f.nth_value(column("b"), 3).over(Window(order_by=[column("a")])),
        [None, None, 7, 7, 7, 7, 7],
    ),
    (
        "avg",
        f.round(f.avg(column("b")).over(Window(order_by=[column("a")])), literal(3)),
        [7.0, 7.0, 7.0, 7.333, 7.75, 7.75, 8.0],
    ),
]


@pytest.mark.parametrize("name,expr,result", data_test_window_functions)
def test_window_functions(partitioned_df, name, expr, result):
    df = partitioned_df.select(
        column("a"), column("b"), column("c"), f.alias(expr, name)
    )
    df.sort(column("a")).show()
    table = pa.Table.from_batches(df.collect())

    expected = {
        "a": [0, 1, 2, 3, 4, 5, 6],
        "b": [7, None, 7, 8, 9, None, 9],
        "c": ["A", "A", "A", "A", "B", "B", "B"],
        name: result,
    }

    assert table.sort_by("a").to_pydict() == expected


@pytest.mark.parametrize(
    ("units", "start_bound", "end_bound"),
    [
        (units, start_bound, end_bound)
        for units in ("rows", "range")
        for start_bound in (None, 0, 1)
        for end_bound in (None, 0, 1)
    ]
    + [
        ("groups", 0, 0),
    ],
)
def test_valid_window_frame(units, start_bound, end_bound):
    WindowFrame(units, start_bound, end_bound)


@pytest.mark.parametrize(
    ("units", "start_bound", "end_bound"),
    [
        ("invalid-units", 0, None),
        ("invalid-units", None, 0),
        ("invalid-units", None, None),
        ("groups", None, 0),
        ("groups", 0, None),
        ("groups", None, None),
    ],
)
def test_invalid_window_frame(units, start_bound, end_bound):
    with pytest.raises(RuntimeError):
        WindowFrame(units, start_bound, end_bound)


def test_window_frame_defaults_match_postgres(partitioned_df):
    # ref: https://github.com/apache/datafusion-python/issues/688

    window_frame = WindowFrame("rows", None, None)

    col_a = column("a")

    # Using `f.window` with or without an unbounded window_frame produces the same
    # results. These tests are included as a regression check but can be removed when
    # f.window() is deprecated in favor of using the .over() approach.
    no_frame = f.window("avg", [col_a]).alias("no_frame")
    with_frame = f.window("avg", [col_a], window_frame=window_frame).alias("with_frame")
    df_1 = partitioned_df.select(col_a, no_frame, with_frame)

    expected = {
        "a": [0, 1, 2, 3, 4, 5, 6],
        "no_frame": [3.0, 3.0, 3.0, 3.0, 3.0, 3.0, 3.0],
        "with_frame": [3.0, 3.0, 3.0, 3.0, 3.0, 3.0, 3.0],
    }

    assert df_1.sort(col_a).to_pydict() == expected

    # When order is not set, the default frame should be unounded preceeding to
    # unbounded following. When order is set, the default frame is unbounded preceeding
    # to current row.
    no_order = f.avg(col_a).over(Window()).alias("over_no_order")
    with_order = f.avg(col_a).over(Window(order_by=[col_a])).alias("over_with_order")
    df_2 = partitioned_df.select(col_a, no_order, with_order)

    expected = {
        "a": [0, 1, 2, 3, 4, 5, 6],
        "over_no_order": [3.0, 3.0, 3.0, 3.0, 3.0, 3.0, 3.0],
        "over_with_order": [0.0, 0.5, 1.0, 1.5, 2.0, 2.5, 3.0],
    }

    assert df_2.sort(col_a).to_pydict() == expected


def test_get_dataframe(tmp_path):
    ctx = SessionContext()

    path = tmp_path / "test.csv"
    table = pa.Table.from_arrays(
        [
            [1, 2, 3, 4],
            ["a", "b", "c", "d"],
            [1.1, 2.2, 3.3, 4.4],
        ],
        names=["int", "str", "float"],
    )
    write_csv(table, path)

    ctx.register_csv("csv", path)

    df = ctx.table("csv")
    assert isinstance(df, DataFrame)


def test_struct_select(struct_df):
    df = struct_df.select(
        column("a")["c"] + column("b"),
        column("a")["c"] - column("b"),
    )

    # execute and collect the first (and only) batch
    result = df.collect()[0]

    assert result.column(0) == pa.array([5, 7, 9])
    assert result.column(1) == pa.array([-3, -3, -3])


def test_explain(df):
    df = df.select(
        column("a") + column("b"),
        column("a") - column("b"),
    )
    df.explain()


def test_logical_plan(aggregate_df):
    plan = aggregate_df.logical_plan()

    expected = "Projection: test.c1, sum(test.c2)"

    assert expected == plan.display()

    expected = (
        "Projection: test.c1, sum(test.c2)\n"
        "  Aggregate: groupBy=[[test.c1]], aggr=[[sum(test.c2)]]\n"
        "    TableScan: test"
    )

    assert expected == plan.display_indent()


def test_optimized_logical_plan(aggregate_df):
    plan = aggregate_df.optimized_logical_plan()

    expected = "Aggregate: groupBy=[[test.c1]], aggr=[[sum(test.c2)]]"

    assert expected == plan.display()

    expected = (
        "Aggregate: groupBy=[[test.c1]], aggr=[[sum(test.c2)]]\n"
        "  TableScan: test projection=[c1, c2]"
    )

    assert expected == plan.display_indent()


def test_execution_plan(aggregate_df):
    plan = aggregate_df.execution_plan()

    expected = (
        "AggregateExec: mode=FinalPartitioned, gby=[c1@0 as c1], aggr=[sum(test.c2)]\n"  # noqa: E501
    )

    assert expected == plan.display()

    # Check the number of partitions is as expected.
    assert isinstance(plan.partition_count, int)

    expected = (
        "ProjectionExec: expr=[c1@0 as c1, SUM(test.c2)@1 as SUM(test.c2)]\n"
        "  Aggregate: groupBy=[[test.c1]], aggr=[[SUM(test.c2)]]\n"
        "    TableScan: test projection=[c1, c2]"
    )

    indent = plan.display_indent()

    # indent plan will be different for everyone due to absolute path
    # to filename, so we just check for some expected content
    assert "AggregateExec:" in indent
    assert "CoalesceBatchesExec:" in indent
    assert "RepartitionExec:" in indent
    assert "CsvExec:" in indent

    ctx = SessionContext()
    stream = ctx.execute(plan, 0)
    # get the one and only batch
    batch = stream.next()
    assert batch is not None
    # there should be no more batches
    batch = stream.next()
    assert batch is None


def test_repartition(df):
    df.repartition(2)


def test_repartition_by_hash(df):
    df.repartition_by_hash(column("a"), num=2)


def test_intersect():
    ctx = SessionContext()

    batch = pa.RecordBatch.from_arrays(
        [pa.array([1, 2, 3]), pa.array([4, 5, 6])],
        names=["a", "b"],
    )
    df_a = ctx.create_dataframe([[batch]])

    batch = pa.RecordBatch.from_arrays(
        [pa.array([3, 4, 5]), pa.array([6, 7, 8])],
        names=["a", "b"],
    )
    df_b = ctx.create_dataframe([[batch]])

    batch = pa.RecordBatch.from_arrays(
        [pa.array([3]), pa.array([6])],
        names=["a", "b"],
    )
    df_c = ctx.create_dataframe([[batch]]).sort(column("a"))

    df_a_i_b = df_a.intersect(df_b).sort(column("a"))

    assert df_c.collect() == df_a_i_b.collect()


def test_except_all():
    ctx = SessionContext()

    batch = pa.RecordBatch.from_arrays(
        [pa.array([1, 2, 3]), pa.array([4, 5, 6])],
        names=["a", "b"],
    )
    df_a = ctx.create_dataframe([[batch]])

    batch = pa.RecordBatch.from_arrays(
        [pa.array([3, 4, 5]), pa.array([6, 7, 8])],
        names=["a", "b"],
    )
    df_b = ctx.create_dataframe([[batch]])

    batch = pa.RecordBatch.from_arrays(
        [pa.array([1, 2]), pa.array([4, 5])],
        names=["a", "b"],
    )
    df_c = ctx.create_dataframe([[batch]]).sort(column("a"))

    df_a_e_b = df_a.except_all(df_b).sort(column("a"))

    assert df_c.collect() == df_a_e_b.collect()


def test_collect_partitioned():
    ctx = SessionContext()

    batch = pa.RecordBatch.from_arrays(
        [pa.array([1, 2, 3]), pa.array([4, 5, 6])],
        names=["a", "b"],
    )

    assert [[batch]] == ctx.create_dataframe([[batch]]).collect_partitioned()


def test_union(ctx):
    batch = pa.RecordBatch.from_arrays(
        [pa.array([1, 2, 3]), pa.array([4, 5, 6])],
        names=["a", "b"],
    )
    df_a = ctx.create_dataframe([[batch]])

    batch = pa.RecordBatch.from_arrays(
        [pa.array([3, 4, 5]), pa.array([6, 7, 8])],
        names=["a", "b"],
    )
    df_b = ctx.create_dataframe([[batch]])

    batch = pa.RecordBatch.from_arrays(
        [pa.array([1, 2, 3, 3, 4, 5]), pa.array([4, 5, 6, 6, 7, 8])],
        names=["a", "b"],
    )
    df_c = ctx.create_dataframe([[batch]]).sort(column("a"))

    df_a_u_b = df_a.union(df_b).sort(column("a"))

    assert df_c.collect() == df_a_u_b.collect()


def test_union_distinct(ctx):
    batch = pa.RecordBatch.from_arrays(
        [pa.array([1, 2, 3]), pa.array([4, 5, 6])],
        names=["a", "b"],
    )
    df_a = ctx.create_dataframe([[batch]])

    batch = pa.RecordBatch.from_arrays(
        [pa.array([3, 4, 5]), pa.array([6, 7, 8])],
        names=["a", "b"],
    )
    df_b = ctx.create_dataframe([[batch]])

    batch = pa.RecordBatch.from_arrays(
        [pa.array([1, 2, 3, 4, 5]), pa.array([4, 5, 6, 7, 8])],
        names=["a", "b"],
    )
    df_c = ctx.create_dataframe([[batch]]).sort(column("a"))

    df_a_u_b = df_a.union(df_b, True).sort(column("a"))

    assert df_c.collect() == df_a_u_b.collect()
    assert df_c.collect() == df_a_u_b.collect()


def test_cache(df):
    assert df.cache().collect() == df.collect()


def test_count(df):
    # Get number of rows
    assert df.count() == 3


def test_to_pandas(df):
    # Skip test if pandas is not installed
    pd = pytest.importorskip("pandas")

    # Convert datafusion dataframe to pandas dataframe
    pandas_df = df.to_pandas()
    assert isinstance(pandas_df, pd.DataFrame)
    assert pandas_df.shape == (3, 3)
    assert set(pandas_df.columns) == {"a", "b", "c"}


def test_empty_to_pandas(df):
    # Skip test if pandas is not installed
    pd = pytest.importorskip("pandas")

    # Convert empty datafusion dataframe to pandas dataframe
    pandas_df = df.limit(0).to_pandas()
    assert isinstance(pandas_df, pd.DataFrame)
    assert pandas_df.shape == (0, 3)
    assert set(pandas_df.columns) == {"a", "b", "c"}


def test_to_polars(df):
    # Skip test if polars is not installed
    pl = pytest.importorskip("polars")

    # Convert datafusion dataframe to polars dataframe
    polars_df = df.to_polars()
    assert isinstance(polars_df, pl.DataFrame)
    assert polars_df.shape == (3, 3)
    assert set(polars_df.columns) == {"a", "b", "c"}


def test_empty_to_polars(df):
    # Skip test if polars is not installed
    pl = pytest.importorskip("polars")

    # Convert empty datafusion dataframe to polars dataframe
    polars_df = df.limit(0).to_polars()
    assert isinstance(polars_df, pl.DataFrame)
    assert polars_df.shape == (0, 3)
    assert set(polars_df.columns) == {"a", "b", "c"}


def test_to_arrow_table(df):
    # Convert datafusion dataframe to pyarrow Table
    pyarrow_table = df.to_arrow_table()
    assert isinstance(pyarrow_table, pa.Table)
    assert pyarrow_table.shape == (3, 3)
    assert set(pyarrow_table.column_names) == {"a", "b", "c"}


def test_execute_stream(df):
    stream = df.execute_stream()
    for s in stream:
        print(type(s))
    assert all(batch is not None for batch in stream)
    assert not list(stream)  # after one iteration the generator must be exhausted


@pytest.mark.parametrize("schema", [True, False])
def test_execute_stream_to_arrow_table(df, schema):
    stream = df.execute_stream()

    if schema:
        pyarrow_table = pa.Table.from_batches(
            (batch.to_pyarrow() for batch in stream), schema=df.schema()
        )
    else:
        pyarrow_table = pa.Table.from_batches((batch.to_pyarrow() for batch in stream))

    assert isinstance(pyarrow_table, pa.Table)
    assert pyarrow_table.shape == (3, 3)
    assert set(pyarrow_table.column_names) == {"a", "b", "c"}


def test_execute_stream_partitioned(df):
    streams = df.execute_stream_partitioned()
    assert all(batch is not None for stream in streams for batch in stream)
    assert all(
        not list(stream) for stream in streams
    )  # after one iteration all generators must be exhausted


def test_empty_to_arrow_table(df):
    # Convert empty datafusion dataframe to pyarrow Table
    pyarrow_table = df.limit(0).to_arrow_table()
    assert isinstance(pyarrow_table, pa.Table)
    assert pyarrow_table.shape == (0, 3)
    assert set(pyarrow_table.column_names) == {"a", "b", "c"}


def test_to_pylist(df):
    # Convert datafusion dataframe to Python list
    pylist = df.to_pylist()
    assert isinstance(pylist, list)
    assert pylist == [
        {"a": 1, "b": 4, "c": 8},
        {"a": 2, "b": 5, "c": 5},
        {"a": 3, "b": 6, "c": 8},
    ]


def test_to_pydict(df):
    # Convert datafusion dataframe to Python dictionary
    pydict = df.to_pydict()
    assert isinstance(pydict, dict)
    assert pydict == {"a": [1, 2, 3], "b": [4, 5, 6], "c": [8, 5, 8]}


def test_describe(df):
    # Calculate statistics
    df = df.describe()

    # Collect the result
    result = df.to_pydict()

    assert result == {
        "describe": [
            "count",
            "null_count",
            "mean",
            "std",
            "min",
            "max",
            "median",
        ],
        "a": [3.0, 0.0, 2.0, 1.0, 1.0, 3.0, 2.0],
        "b": [3.0, 0.0, 5.0, 1.0, 4.0, 6.0, 5.0],
        "c": [3.0, 0.0, 7.0, 1.7320508075688772, 5.0, 8.0, 8.0],
    }


@pytest.mark.parametrize("path_to_str", (True, False))
def test_write_csv(ctx, df, tmp_path, path_to_str):
    path = str(tmp_path) if path_to_str else tmp_path

    df.write_csv(path, with_header=True)

    ctx.register_csv("csv", path)
    result = ctx.table("csv").to_pydict()
    expected = df.to_pydict()

    assert result == expected


@pytest.mark.parametrize("path_to_str", (True, False))
def test_write_json(ctx, df, tmp_path, path_to_str):
    path = str(tmp_path) if path_to_str else tmp_path

    df.write_json(path)

    ctx.register_json("json", path)
    result = ctx.table("json").to_pydict()
    expected = df.to_pydict()

    assert result == expected


@pytest.mark.parametrize("path_to_str", (True, False))
def test_write_parquet(df, tmp_path, path_to_str):
    path = str(tmp_path) if path_to_str else tmp_path

    df.write_parquet(str(path))
    result = pq.read_table(str(path)).to_pydict()
    expected = df.to_pydict()

    assert result == expected


@pytest.mark.parametrize(
    "compression, compression_level",
    [("gzip", 6), ("brotli", 7), ("zstd", 15)],
)
def test_write_compressed_parquet(df, tmp_path, compression, compression_level):
    path = tmp_path

    df.write_parquet(
        str(path), compression=compression, compression_level=compression_level
    )

    # test that the actual compression scheme is the one written
    for root, dirs, files in os.walk(path):
        for file in files:
            if file.endswith(".parquet"):
                metadata = pq.ParquetFile(tmp_path / file).metadata.to_dict()
                for row_group in metadata["row_groups"]:
                    for columns in row_group["columns"]:
                        assert columns["compression"].lower() == compression

    result = pq.read_table(str(path)).to_pydict()
    expected = df.to_pydict()

    assert result == expected


@pytest.mark.parametrize(
    "compression, compression_level",
    [("gzip", 12), ("brotli", 15), ("zstd", 23), ("wrong", 12)],
)
def test_write_compressed_parquet_wrong_compression_level(
    df, tmp_path, compression, compression_level
):
    path = tmp_path

    with pytest.raises(ValueError):
        df.write_parquet(
            str(path),
            compression=compression,
            compression_level=compression_level,
        )


@pytest.mark.parametrize("compression", ["brotli", "zstd", "wrong"])
def test_write_compressed_parquet_missing_compression_level(df, tmp_path, compression):
    path = tmp_path

    with pytest.raises(ValueError):
        df.write_parquet(str(path), compression=compression)


def test_dataframe_export(df) -> None:
    # Guarantees that we have the canonical implementation
    # reading our dataframe export
    table = pa.table(df)
    assert table.num_columns == 3
    assert table.num_rows == 3

    desired_schema = pa.schema([("a", pa.int64())])

    # Verify we can request a schema
    table = pa.table(df, schema=desired_schema)
    assert table.num_columns == 1
    assert table.num_rows == 3

    # Expect a table of nulls if the schema don't overlap
    desired_schema = pa.schema([("g", pa.string())])
    table = pa.table(df, schema=desired_schema)
    assert table.num_columns == 1
    assert table.num_rows == 3
    for i in range(0, 3):
        assert table[0][i].as_py() is None

    # Expect an error when we cannot convert schema
    desired_schema = pa.schema([("a", pa.float32())])
    failed_convert = False
    try:
        table = pa.table(df, schema=desired_schema)
    except Exception:
        failed_convert = True
    assert failed_convert

    # Expect an error when we have a not set non-nullable
    desired_schema = pa.schema([("g", pa.string(), False)])
    failed_convert = False
    try:
        table = pa.table(df, schema=desired_schema)
    except Exception:
        failed_convert = True
    assert failed_convert


def test_dataframe_transform(df):
    def add_string_col(df_internal) -> DataFrame:
        return df_internal.with_column("string_col", literal("string data"))

    def add_with_parameter(df_internal, value: Any) -> DataFrame:
        return df_internal.with_column("new_col", literal(value))

    df = df.transform(add_string_col).transform(add_with_parameter, 3)

    result = df.to_pydict()

    assert result["a"] == [1, 2, 3]
    assert result["string_col"] == ["string data" for _i in range(0, 3)]
    assert result["new_col"] == [3 for _i in range(0, 3)]


def test_dataframe_repr_html(df) -> None:
    output = df._repr_html_()

    ref_html = """<table border='1'>
        <tr><th>a</td><th>b</td><th>c</td></tr>
        <tr><td>1</td><td>4</td><td>8</td></tr>
        <tr><td>2</td><td>5</td><td>5</td></tr>
        <tr><td>3</td><td>6</td><td>8</td></tr>
        </table>
        """

    # Ignore whitespace just to make this test look cleaner
    assert output.replace(" ", "") == ref_html.replace(" ", "")<|MERGE_RESOLUTION|>--- conflicted
+++ resolved
@@ -338,11 +338,7 @@
     assert table.to_pydict() == expected
 
 
-<<<<<<< HEAD
 def test_join_invalid_params():
-=======
-def test_join_on():
->>>>>>> aedffe0d
     ctx = SessionContext()
 
     batch = pa.RecordBatch.from_arrays(
@@ -352,16 +348,11 @@
     df = ctx.create_dataframe([[batch]], "l")
 
     batch = pa.RecordBatch.from_arrays(
-<<<<<<< HEAD
         [pa.array([1, 2]), pa.array([8, 10])],
-=======
-        [pa.array([1, 2]), pa.array([-8, 10])],
->>>>>>> aedffe0d
         names=["a", "c"],
     )
     df1 = ctx.create_dataframe([[batch]], "r")
 
-<<<<<<< HEAD
     with pytest.deprecated_call():
         df2 = df.join(df1, join_keys=(["a"], ["a"]), how="inner")
         df2.show()
@@ -385,7 +376,23 @@
         ValueError, match=r"either `on` or `left_on` and `right_on` should be provided."
     ):
         df2 = df.join(df1, how="inner")  # type: ignore
-=======
+
+
+def test_join_on():
+    ctx = SessionContext()
+
+    batch = pa.RecordBatch.from_arrays(
+        [pa.array([1, 2, 3]), pa.array([4, 5, 6])],
+        names=["a", "b"],
+    )
+    df = ctx.create_dataframe([[batch]], "l")
+
+    batch = pa.RecordBatch.from_arrays(
+        [pa.array([1, 2]), pa.array([-8, 10])],
+        names=["a", "c"],
+    )
+    df1 = ctx.create_dataframe([[batch]], "r")
+
     df2 = df.join_on(df1, column("l.a").__eq__(column("r.a")), how="inner")
     df2.show()
     df2 = df2.sort(column("l.a"))
@@ -405,7 +412,6 @@
     table = pa.Table.from_batches(df3.collect())
     expected = {"a": [2], "c": [10], "b": [5]}
     assert table.to_pydict() == expected
->>>>>>> aedffe0d
 
 
 def test_distinct():
