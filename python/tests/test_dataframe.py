--- conflicted
+++ resolved
@@ -1257,138 +1257,7 @@
     header_pattern = "(.*?)".join(headers)
     assert len(re.findall(header_pattern, output, re.DOTALL)) == 1
 
-<<<<<<< HEAD
-    # Ignore whitespace just to make this test look cleaner
-    assert output.replace(" ", "") == ref_html.replace(" ", "")
-
-
-def test_fill_null(df):
-    # Test filling nulls with integer value
-    df_with_nulls = df.with_column("d", literal(None).cast(pa.int64()))
-    df_filled = df_with_nulls.fill_null(0)
-    result = df_filled.to_pydict()
-    assert result["d"] == [0, 0, 0]
-
-    # Test filling nulls with string value
-    df_with_nulls = df.with_column("d", literal(None).cast(pa.string()))
-    df_filled = df_with_nulls.fill_null("missing")
-    result = df_filled.to_pydict()
-    assert result["d"] == ["missing", "missing", "missing"]
-
-    # Test filling nulls with subset of columns
-    df_with_nulls = df.with_columns(
-        literal(None).cast(pa.int64()).alias("d"),
-        literal(None).cast(pa.string()).alias("e"),
-    )
-    df_filled = df_with_nulls.fill_null("missing", subset=["e"])
-    result = df_filled.to_pydict()
-    assert result["d"] == [None, None, None]
-    assert result["e"] == ["missing", "missing", "missing"]
-
-    # Test filling nulls with value that cannot be cast to column type
-    df_with_nulls = df.with_column("d", literal(None))
-    df_filled = df_with_nulls.fill_null("invalid")
-    result = df_filled.to_pydict()
-    assert result["d"] == [None, None, None]
-
-    # Test filling nulls with value that can be cast to some columns but not others
-    df_with_nulls = df.with_columns(
-        literal(None).alias("d").cast(pa.int64()),
-        literal(None).alias("e").cast(pa.string()),
-    )
-    df_filled = df_with_nulls.fill_null(0)
-    result = df_filled.to_pydict()
-    assert result["d"] == [0, 0, 0]
-    assert result["e"] == [None, None, None]
-
-    # Test filling nulls with subset of columns where some casts fail
-    df_with_nulls = df.with_columns(
-        literal(None).alias("d").cast(pa.int64()),
-        literal(None).alias("e").cast(pa.string()),
-    )
-    df_filled = df_with_nulls.fill_null(0, subset=["d", "e"])
-    result = df_filled.to_pydict()
-    assert result["d"] == [0, 0, 0]
-    assert result["e"] == [None, None, None]
-
-    # Test filling nulls with subset of columns where all casts succeed
-    df_with_nulls = df.with_columns(
-        literal(None).alias("d").cast(pa.int64()),
-        literal(None).alias("e").cast(pa.string()),
-    )
-    df_filled = df_with_nulls.fill_null("missing", subset=["e"])
-    result = df_filled.to_pydict()
-    assert result["d"] == [None, None, None]
-    assert result["e"] == ["missing", "missing", "missing"]
-
-    # Test filling nulls with subset of columns where some columns do not exist
-    df_with_nulls = df.with_columns(
-        literal(None).alias("d").cast(pa.int64()),
-        literal(None).alias("e").cast(pa.string()),
-    )
-    with pytest.raises(ValueError, match="Column 'f' not found in DataFrame"):
-        df_with_nulls.fill_null("missing", subset=["e", "f"])
-
-    def test_fill_nan(df):
-        # Test filling NaNs with integer value
-        df_with_nans = df.with_column("d", literal(float("nan")).cast(pa.float64()))
-        df_filled = df_with_nans.fill_nan(0)
-        result = df_filled.to_pydict()
-        assert result["d"] == [0, 0, 0]
-
-        # Test filling NaNs with float value
-        df_with_nans = df.with_column("d", literal(float("nan")).cast(pa.float64()))
-        df_filled = df_with_nans.fill_nan(99.9)
-        result = df_filled.to_pydict()
-        assert result["d"] == [99.9, 99.9, 99.9]
-
-        # Test filling NaNs with subset of columns
-        df_with_nans = df.with_columns(
-            literal(float("nan")).cast(pa.float64()).alias("d"),
-            literal(float("nan")).cast(pa.float64()).alias("e"),
-        )
-        df_filled = df_with_nans.fill_nan(99.9, subset=["e"])
-        result = df_filled.to_pydict()
-        assert result["d"] == [float("nan"), float("nan"), float("nan")]
-        assert result["e"] == [99.9, 99.9, 99.9]
-
-        # Test filling NaNs with value that cannot be cast to column type
-        df_with_nans = df.with_column("d", literal(float("nan")).cast(pa.float64()))
-        with pytest.raises(ValueError, match="Value must be numeric"):
-            df_with_nans.fill_nan("invalid")
-
-        # Test filling NaNs with subset of columns where some casts fail
-        df_with_nans = df.with_columns(
-            literal(float("nan")).alias("d").cast(pa.float64()),
-            literal(float("nan")).alias("e").cast(pa.float64()),
-            literal("abc").alias("f").cast(pa.string()),  # non-numeric column
-        )
-        df_filled = df_with_nans.fill_nan(0, subset=["d", "e", "f"])
-        result = df_filled.to_pydict()
-        assert result["d"] == [0, 0, 0]  # succeeds
-        assert result["e"] == [0, 0, 0]  # succeeds
-        assert result["f"] == ["abc", "abc", "abc"]  # skipped because not numeric
-
-        # Test filling NaNs fails on non-numeric columns
-        df_with_mixed = df.with_columns(
-            literal(float("nan")).alias("d").cast(pa.float64()),
-            literal("abc").alias("e").cast(pa.string()),
-        )
-        with pytest.raises(ValueError, match="Column 'e' is not a numeric column"):
-            df_with_mixed.fill_nan(0, subset=["d", "e"])
-
-        # Test filling NaNs with subset of columns where all casts succeed
-        df_with_nans = df.with_columns(
-            literal(float("nan")).alias("d").cast(pa.float64()),
-            literal(float("nan")).alias("e").cast(pa.float64()),
-        )
-        df_filled = df_with_nans.fill_nan(99.9, subset=["e"])
-        result = df_filled.to_pydict()
-        assert result["d"] == [float("nan"), float("nan"), float("nan")]
-        assert result["e"] == [99.9, 99.9, 99.9]
-=======
     body_data = [[1, 4, 8], [2, 5, 5], [3, 6, 8]]
     body_lines = [f"<td(.*?)>{v}</td>" for inner in body_data for v in inner]
     body_pattern = "(.*?)".join(body_lines)
-    assert len(re.findall(body_pattern, output, re.DOTALL)) == 1
->>>>>>> 09b929a6
+    assert len(re.findall(body_pattern, output, re.DOTALL)) == 1