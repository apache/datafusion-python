# Licensed to the Apache Software Foundation (ASF) under one
# or more contributor license agreements.  See the NOTICE file
# distributed with this work for additional information
# regarding copyright ownership.  The ASF licenses this file
# to you under the Apache License, Version 2.0 (the
# "License"); you may not use this file except in compliance
# with the License.  You may obtain a copy of the License at
#
#   http://www.apache.org/licenses/LICENSE-2.0
#
# Unless required by applicable law or agreed to in writing,
# software distributed under the License is distributed on an
# "AS IS" BASIS, WITHOUT WARRANTIES OR CONDITIONS OF ANY
# KIND, either express or implied.  See the License for the
# specific language governing permissions and limitations
# under the License.
import math
from datetime import datetime, timezone

import numpy as np
import pyarrow as pa
import pytest
from datafusion import SessionContext, column, literal, string_literal
from datafusion import functions as f

np.seterr(invalid="ignore")

DEFAULT_TZ = timezone.utc


@pytest.fixture
def df():
    ctx = SessionContext()
    # create a RecordBatch and a new DataFrame from it
    batch = pa.RecordBatch.from_arrays(
        [
            pa.array(["Hello", "World", "!"], type=pa.string_view()),
            pa.array([4, 5, 6]),
            pa.array(["hello ", " world ", " !"], type=pa.string_view()),
            pa.array(
                [
                    datetime(2022, 12, 31, tzinfo=DEFAULT_TZ),
                    datetime(2027, 6, 26, tzinfo=DEFAULT_TZ),
                    datetime(2020, 7, 2, tzinfo=DEFAULT_TZ),
                ]
            ),
            pa.array([False, True, True]),
        ],
        names=["a", "b", "c", "d", "e"],
    )
    return ctx.create_dataframe([[batch]])


def test_named_struct(df):
    df = df.with_column(
        "d",
        f.named_struct(
            [
                ("a", column("a")),
                ("b", column("b")),
                ("c", column("c")),
            ]
        ),
    )

    expected = """DataFrame()
+-------+---+---------+------------------------------+-------+
| a     | b | c       | d                            | e     |
+-------+---+---------+------------------------------+-------+
| Hello | 4 | hello   | {a: Hello, b: 4, c: hello }  | false |
| World | 5 |  world  | {a: World, b: 5, c:  world } | true  |
| !     | 6 |  !      | {a: !, b: 6, c:  !}          | true  |
+-------+---+---------+------------------------------+-------+
""".strip()
    assert str(df) == expected


def test_literal(df):
    df = df.select(
        literal(1),
        literal("1"),
        literal("OK"),
        literal(3.14),
        literal(value=True),
        literal(b"hello world"),
    )
    result = df.collect()
    assert len(result) == 1
    result = result[0]
    assert result.column(0) == pa.array([1] * 3)
    assert result.column(1) == pa.array(["1"] * 3, type=pa.string_view())
    assert result.column(2) == pa.array(["OK"] * 3, type=pa.string_view())
    assert result.column(3) == pa.array([3.14] * 3)
    assert result.column(4) == pa.array([True] * 3)
    assert result.column(5) == pa.array([b"hello world"] * 3)


def test_lit_arith(df):
    """Test literals with arithmetic operations"""
    df = df.select(
        literal(1) + column("b"), f.concat(column("a").cast(pa.string()), literal("!"))
    )
    result = df.collect()
    assert len(result) == 1
    result = result[0]

    assert result.column(0) == pa.array([5, 6, 7])
    assert result.column(1) == pa.array(
        ["Hello!", "World!", "!!"], type=pa.string_view()
    )


def test_math_functions():
    ctx = SessionContext()
    # create a RecordBatch and a new DataFrame from it
    batch = pa.RecordBatch.from_arrays(
        [pa.array([0.1, -0.7, 0.55]), pa.array([float("nan"), 0, 2.0])],
        names=["value", "na_value"],
    )
    df = ctx.create_dataframe([[batch]])

    values = np.array([0.1, -0.7, 0.55])
    na_values = np.array([np.nan, 0, 2.0])
    col_v = column("value")
    col_nav = column("na_value")
    df = df.select(
        f.abs(col_v),
        f.sin(col_v),
        f.cos(col_v),
        f.tan(col_v),
        f.asin(col_v),
        f.acos(col_v),
        f.exp(col_v),
        f.ln(col_v + literal(pa.scalar(1))),
        f.log2(col_v + literal(pa.scalar(1))),
        f.log10(col_v + literal(pa.scalar(1))),
        f.random(),
        f.atan(col_v),
        f.atan2(col_v, literal(pa.scalar(1.1))),
        f.ceil(col_v),
        f.floor(col_v),
        f.power(col_v, literal(pa.scalar(3))),
        f.pow(col_v, literal(pa.scalar(4))),
        f.round(col_v),
        f.round(col_v, literal(pa.scalar(3))),
        f.sqrt(col_v),
        f.signum(col_v),
        f.trunc(col_v),
        f.asinh(col_v),
        f.acosh(col_v),
        f.atanh(col_v),
        f.cbrt(col_v),
        f.cosh(col_v),
        f.degrees(col_v),
        f.gcd(literal(9), literal(3)),
        f.lcm(literal(6), literal(4)),
        f.nanvl(col_nav, literal(5)),
        f.pi(),
        f.radians(col_v),
        f.sinh(col_v),
        f.tanh(col_v),
        f.factorial(literal(6)),
        f.isnan(col_nav),
        f.iszero(col_nav),
        f.log(literal(3), col_v + literal(pa.scalar(1))),
    )
    batches = df.collect()
    assert len(batches) == 1
    result = batches[0]

    np.testing.assert_array_almost_equal(result.column(0), np.abs(values))
    np.testing.assert_array_almost_equal(result.column(1), np.sin(values))
    np.testing.assert_array_almost_equal(result.column(2), np.cos(values))
    np.testing.assert_array_almost_equal(result.column(3), np.tan(values))
    np.testing.assert_array_almost_equal(result.column(4), np.arcsin(values))
    np.testing.assert_array_almost_equal(result.column(5), np.arccos(values))
    np.testing.assert_array_almost_equal(result.column(6), np.exp(values))
    np.testing.assert_array_almost_equal(result.column(7), np.log(values + 1.0))
    np.testing.assert_array_almost_equal(result.column(8), np.log2(values + 1.0))
    np.testing.assert_array_almost_equal(result.column(9), np.log10(values + 1.0))
    np.testing.assert_array_less(result.column(10), np.ones_like(values))
    np.testing.assert_array_almost_equal(result.column(11), np.arctan(values))
    np.testing.assert_array_almost_equal(result.column(12), np.arctan2(values, 1.1))
    np.testing.assert_array_almost_equal(result.column(13), np.ceil(values))
    np.testing.assert_array_almost_equal(result.column(14), np.floor(values))
    np.testing.assert_array_almost_equal(result.column(15), np.power(values, 3))
    np.testing.assert_array_almost_equal(result.column(16), np.power(values, 4))
    np.testing.assert_array_almost_equal(result.column(17), np.round(values))
    np.testing.assert_array_almost_equal(result.column(18), np.round(values, 3))
    np.testing.assert_array_almost_equal(result.column(19), np.sqrt(values))
    np.testing.assert_array_almost_equal(result.column(20), np.sign(values))
    np.testing.assert_array_almost_equal(result.column(21), np.trunc(values))
    np.testing.assert_array_almost_equal(result.column(22), np.arcsinh(values))
    np.testing.assert_array_almost_equal(result.column(23), np.arccosh(values))
    np.testing.assert_array_almost_equal(result.column(24), np.arctanh(values))
    np.testing.assert_array_almost_equal(result.column(25), np.cbrt(values))
    np.testing.assert_array_almost_equal(result.column(26), np.cosh(values))
    np.testing.assert_array_almost_equal(result.column(27), np.degrees(values))
    np.testing.assert_array_almost_equal(result.column(28), np.gcd(9, 3))
    np.testing.assert_array_almost_equal(result.column(29), np.lcm(6, 4))
    np.testing.assert_array_almost_equal(
        result.column(30), np.where(np.isnan(na_values), 5, na_values)
    )
    np.testing.assert_array_almost_equal(result.column(31), np.pi)
    np.testing.assert_array_almost_equal(result.column(32), np.radians(values))
    np.testing.assert_array_almost_equal(result.column(33), np.sinh(values))
    np.testing.assert_array_almost_equal(result.column(34), np.tanh(values))
    np.testing.assert_array_almost_equal(result.column(35), math.factorial(6))
    np.testing.assert_array_almost_equal(result.column(36), np.isnan(na_values))
    np.testing.assert_array_almost_equal(result.column(37), na_values == 0)
    np.testing.assert_array_almost_equal(
        result.column(38), np.emath.logn(3, values + 1.0)
    )


def py_indexof(arr, v):
    try:
        return arr.index(v) + 1
    except ValueError:
        return np.nan


def py_arr_remove(arr, v, n=None):
    new_arr = arr[:]
    found = 0
    try:
        while found != n:
            new_arr.remove(v)
            found += 1
    except ValueError:
        pass

    return new_arr


def py_arr_replace(arr, from_, to, n=None):
    new_arr = arr[:]
    found = 0
    try:
        while found != n:
            idx = new_arr.index(from_)
            new_arr[idx] = to
            found += 1
    except ValueError:
        pass

    return new_arr


def py_arr_resize(arr, size, value):
    arr = np.asarray(arr)
    return np.pad(
        arr,
        [(0, size - arr.shape[0])],
        "constant",
        constant_values=value,
    )


def py_flatten(arr):
    result = []
    for elem in arr:
        if isinstance(elem, list):
            result.extend(py_flatten(elem))
        else:
            result.append(elem)
    return result


@pytest.mark.parametrize(
    ("stmt", "py_expr"),
    [
        (
            lambda col: f.array_append(col, literal(99.0)),
            lambda data: [np.append(arr, 99.0) for arr in data],
        ),
        (
            lambda col: f.array_push_back(col, literal(99.0)),
            lambda data: [np.append(arr, 99.0) for arr in data],
        ),
        (
            lambda col: f.list_append(col, literal(99.0)),
            lambda data: [np.append(arr, 99.0) for arr in data],
        ),
        (
            lambda col: f.list_push_back(col, literal(99.0)),
            lambda data: [np.append(arr, 99.0) for arr in data],
        ),
        (
            lambda col: f.array_concat(col, col),
            lambda data: [np.concatenate([arr, arr]) for arr in data],
        ),
        (
            lambda col: f.array_cat(col, col),
            lambda data: [np.concatenate([arr, arr]) for arr in data],
        ),
        (
            lambda col: f.list_cat(col, col),
            lambda data: [np.concatenate([arr, arr]) for arr in data],
        ),
        (
            lambda col: f.list_concat(col, col),
            lambda data: [np.concatenate([arr, arr]) for arr in data],
        ),
        (
            lambda col: f.array_dims(col),
            lambda data: [[len(r)] for r in data],
        ),
        (
            lambda col: f.array_distinct(col),
            lambda data: [list(set(r)) for r in data],
        ),
        (
            lambda col: f.list_distinct(col),
            lambda data: [list(set(r)) for r in data],
        ),
        (
            lambda col: f.list_dims(col),
            lambda data: [[len(r)] for r in data],
        ),
        (
            lambda col: f.array_element(col, literal(1)),
            lambda data: [r[0] for r in data],
        ),
        (
            lambda col: f.array_empty(col),
            lambda data: [len(r) == 0 for r in data],
        ),
        (
            lambda col: f.empty(col),
            lambda data: [len(r) == 0 for r in data],
        ),
        (
            lambda col: f.array_extract(col, literal(1)),
            lambda data: [r[0] for r in data],
        ),
        (
            lambda col: f.list_element(col, literal(1)),
            lambda data: [r[0] for r in data],
        ),
        (
            lambda col: f.list_extract(col, literal(1)),
            lambda data: [r[0] for r in data],
        ),
        (
            lambda col: f.array_length(col),
            lambda data: [len(r) for r in data],
        ),
        (
            lambda col: f.list_length(col),
            lambda data: [len(r) for r in data],
        ),
        (
            lambda col: f.array_has(col, literal(1.0)),
            lambda data: [1.0 in r for r in data],
        ),
        (
            lambda col: f.array_has_all(
                col, f.make_array(*[literal(v) for v in [1.0, 3.0, 5.0]])
            ),
            lambda data: [np.all([v in r for v in [1.0, 3.0, 5.0]]) for r in data],
        ),
        (
            lambda col: f.array_has_any(
                col, f.make_array(*[literal(v) for v in [1.0, 3.0, 5.0]])
            ),
            lambda data: [np.any([v in r for v in [1.0, 3.0, 5.0]]) for r in data],
        ),
        (
            lambda col: f.array_position(col, literal(1.0)),
            lambda data: [py_indexof(r, 1.0) for r in data],
        ),
        (
            lambda col: f.array_indexof(col, literal(1.0)),
            lambda data: [py_indexof(r, 1.0) for r in data],
        ),
        (
            lambda col: f.list_position(col, literal(1.0)),
            lambda data: [py_indexof(r, 1.0) for r in data],
        ),
        (
            lambda col: f.list_indexof(col, literal(1.0)),
            lambda data: [py_indexof(r, 1.0) for r in data],
        ),
        (
            lambda col: f.array_positions(col, literal(1.0)),
            lambda data: [[i + 1 for i, _v in enumerate(r) if _v == 1.0] for r in data],
        ),
        (
            lambda col: f.list_positions(col, literal(1.0)),
            lambda data: [[i + 1 for i, _v in enumerate(r) if _v == 1.0] for r in data],
        ),
        (
            lambda col: f.array_ndims(col),
            lambda data: [np.array(r).ndim for r in data],
        ),
        (
            lambda col: f.list_ndims(col),
            lambda data: [np.array(r).ndim for r in data],
        ),
        (
            lambda col: f.array_prepend(literal(99.0), col),
            lambda data: [np.insert(arr, 0, 99.0) for arr in data],
        ),
        (
            lambda col: f.array_push_front(literal(99.0), col),
            lambda data: [np.insert(arr, 0, 99.0) for arr in data],
        ),
        (
            lambda col: f.list_prepend(literal(99.0), col),
            lambda data: [np.insert(arr, 0, 99.0) for arr in data],
        ),
        (
            lambda col: f.list_push_front(literal(99.0), col),
            lambda data: [np.insert(arr, 0, 99.0) for arr in data],
        ),
        (
            lambda col: f.array_pop_back(col),
            lambda data: [arr[:-1] for arr in data],
        ),
        (
            lambda col: f.array_pop_front(col),
            lambda data: [arr[1:] for arr in data],
        ),
        (
            lambda col: f.array_remove(col, literal(3.0)),
            lambda data: [py_arr_remove(arr, 3.0, 1) for arr in data],
        ),
        (
            lambda col: f.list_remove(col, literal(3.0)),
            lambda data: [py_arr_remove(arr, 3.0, 1) for arr in data],
        ),
        (
            lambda col: f.array_remove_n(col, literal(3.0), literal(2)),
            lambda data: [py_arr_remove(arr, 3.0, 2) for arr in data],
        ),
        (
            lambda col: f.list_remove_n(col, literal(3.0), literal(2)),
            lambda data: [py_arr_remove(arr, 3.0, 2) for arr in data],
        ),
        (
            lambda col: f.array_remove_all(col, literal(3.0)),
            lambda data: [py_arr_remove(arr, 3.0) for arr in data],
        ),
        (
            lambda col: f.list_remove_all(col, literal(3.0)),
            lambda data: [py_arr_remove(arr, 3.0) for arr in data],
        ),
        (
            lambda col: f.array_repeat(col, literal(2)),
            lambda data: [[arr] * 2 for arr in data],
        ),
        (
            lambda col: f.list_repeat(col, literal(2)),
            lambda data: [[arr] * 2 for arr in data],
        ),
        (
            lambda col: f.array_replace(col, literal(3.0), literal(4.0)),
            lambda data: [py_arr_replace(arr, 3.0, 4.0, 1) for arr in data],
        ),
        (
            lambda col: f.list_replace(col, literal(3.0), literal(4.0)),
            lambda data: [py_arr_replace(arr, 3.0, 4.0, 1) for arr in data],
        ),
        (
            lambda col: f.array_replace_n(col, literal(3.0), literal(4.0), literal(1)),
            lambda data: [py_arr_replace(arr, 3.0, 4.0, 1) for arr in data],
        ),
        (
            lambda col: f.list_replace_n(col, literal(3.0), literal(4.0), literal(2)),
            lambda data: [py_arr_replace(arr, 3.0, 4.0, 2) for arr in data],
        ),
        (
            lambda col: f.array_replace_all(col, literal(3.0), literal(4.0)),
            lambda data: [py_arr_replace(arr, 3.0, 4.0) for arr in data],
        ),
        (
            lambda col: f.list_replace_all(col, literal(3.0), literal(4.0)),
            lambda data: [py_arr_replace(arr, 3.0, 4.0) for arr in data],
        ),
        (
            lambda col: f.array_sort(col, descending=True, null_first=True),
            lambda data: [np.sort(arr)[::-1] for arr in data],
        ),
        (
            lambda col: f.list_sort(col, descending=False, null_first=False),
            lambda data: [np.sort(arr) for arr in data],
        ),
        (
            lambda col: f.array_slice(col, literal(2), literal(4)),
            lambda data: [arr[1:4] for arr in data],
        ),
        pytest.param(
            lambda col: f.list_slice(col, literal(-1), literal(2)),
            lambda data: [arr[-1:2] for arr in data],
        ),
        (
            lambda col: f.array_intersect(col, literal([3.0, 4.0])),
            lambda data: [np.intersect1d(arr, [3.0, 4.0]) for arr in data],
        ),
        (
            lambda col: f.list_intersect(col, literal([3.0, 4.0])),
            lambda data: [np.intersect1d(arr, [3.0, 4.0]) for arr in data],
        ),
        (
            lambda col: f.array_union(col, literal([12.0, 999.0])),
            lambda data: [np.union1d(arr, [12.0, 999.0]) for arr in data],
        ),
        (
            lambda col: f.list_union(col, literal([12.0, 999.0])),
            lambda data: [np.union1d(arr, [12.0, 999.0]) for arr in data],
        ),
        (
            lambda col: f.array_except(col, literal([3.0])),
            lambda data: [np.setdiff1d(arr, [3.0]) for arr in data],
        ),
        (
            lambda col: f.list_except(col, literal([3.0])),
            lambda data: [np.setdiff1d(arr, [3.0]) for arr in data],
        ),
        (
            lambda col: f.array_resize(col, literal(10), literal(0.0)),
            lambda data: [py_arr_resize(arr, 10, 0.0) for arr in data],
        ),
        (
            lambda col: f.list_resize(col, literal(10), literal(0.0)),
            lambda data: [py_arr_resize(arr, 10, 0.0) for arr in data],
        ),
        (
            lambda col: f.range(literal(1), literal(5), literal(2)),
            lambda data: [np.arange(1, 5, 2)],
        ),
    ],
)
def test_array_functions(stmt, py_expr):
    data = [[1.0, 2.0, 3.0, 3.0], [4.0, 5.0, 3.0], [6.0]]
    ctx = SessionContext()
    batch = pa.RecordBatch.from_arrays([np.array(data, dtype=object)], names=["arr"])
    df = ctx.create_dataframe([[batch]])

    col = column("arr")
    query_result = df.select(stmt(col)).collect()[0].column(0)
    for a, b in zip(query_result, py_expr(data)):
        np.testing.assert_array_almost_equal(
            np.array(a.as_py(), dtype=float), np.array(b, dtype=float)
        )


def test_array_function_flatten():
    data = [[1.0, 2.0, 3.0, 3.0], [4.0, 5.0, 3.0], [6.0]]
    ctx = SessionContext()
    batch = pa.RecordBatch.from_arrays([np.array(data, dtype=object)], names=["arr"])
    df = ctx.create_dataframe([[batch]])

    stmt = f.flatten(literal(data))
    py_expr = [py_flatten(data)]
    query_result = df.select(stmt).collect()[0].column(0)
    for a, b in zip(query_result, py_expr):
        np.testing.assert_array_almost_equal(
            np.array(a.as_py(), dtype=float), np.array(b, dtype=float)
        )


def test_array_function_cardinality():
    data = [[1, 2, 3], [4, 4, 5, 6]]
    ctx = SessionContext()
    batch = pa.RecordBatch.from_arrays([np.array(data, dtype=object)], names=["arr"])
    df = ctx.create_dataframe([[batch]])

    stmt = f.cardinality(column("arr"))
    py_expr = [len(arr) for arr in data]  # Expected lengths: [3, 3]
    # assert py_expr lengths

    query_result = df.select(stmt).collect()[0].column(0)

    for a, b in zip(query_result, py_expr):
        np.testing.assert_array_equal(
            np.array([a.as_py()], dtype=int), np.array([b], dtype=int)
        )


@pytest.mark.parametrize("make_func", [f.make_array, f.make_list])
def test_make_array_functions(make_func):
    ctx = SessionContext()
    batch = pa.RecordBatch.from_arrays(
        [
            pa.array(["Hello", "World", "!"], type=pa.string()),
            pa.array([4, 5, 6]),
            pa.array(["hello ", " world ", " !"], type=pa.string()),
        ],
        names=["a", "b", "c"],
    )
    df = ctx.create_dataframe([[batch]])

    stmt = make_func(
        column("a").cast(pa.string()),
        column("b").cast(pa.string()),
        column("c").cast(pa.string()),
    )
    py_expr = [
        ["Hello", "4", "hello "],
        ["World", "5", " world "],
        ["!", "6", " !"],
    ]

    query_result = df.select(stmt).collect()[0].column(0)
    for a, b in zip(query_result, py_expr):
        np.testing.assert_array_equal(
            np.array(a.as_py(), dtype=str), np.array(b, dtype=str)
        )


@pytest.mark.parametrize(
    ("stmt", "py_expr"),
    [
        (
            f.array_to_string(column("arr"), literal(",")),
            lambda data: [",".join([str(int(v)) for v in r]) for r in data],
        ),
        (
            f.array_join(column("arr"), literal(",")),
            lambda data: [",".join([str(int(v)) for v in r]) for r in data],
        ),
        (
            f.list_to_string(column("arr"), literal(",")),
            lambda data: [",".join([str(int(v)) for v in r]) for r in data],
        ),
        (
            f.list_join(column("arr"), literal(",")),
            lambda data: [",".join([str(int(v)) for v in r]) for r in data],
        ),
    ],
)
def test_array_function_obj_tests(stmt, py_expr):
    data = [[1.0, 2.0, 3.0, 3.0], [4.0, 5.0, 3.0], [6.0]]
    ctx = SessionContext()
    batch = pa.RecordBatch.from_arrays([np.array(data, dtype=object)], names=["arr"])
    df = ctx.create_dataframe([[batch]])
    query_result = np.array(df.select(stmt).collect()[0].column(0))
    for a, b in zip(query_result, py_expr(data)):
        assert a == b


@pytest.mark.parametrize(
    ("function", "expected_result"),
    [
        (
            f.ascii(column("a")),
            pa.array([72, 87, 33], type=pa.int32()),
        ),  # H = 72; W = 87; ! = 33
        (
            f.bit_length(column("a").cast(pa.string())),
            pa.array([40, 40, 8], type=pa.int32()),
        ),
        (
            f.btrim(literal(" World ")),
            pa.array(["World", "World", "World"], type=pa.string_view()),
        ),
        (f.character_length(column("a")), pa.array([5, 5, 1], type=pa.int32())),
        (f.chr(literal(68)), pa.array(["D", "D", "D"])),
        (
            f.concat_ws("-", column("a"), literal("test")),
            pa.array(["Hello-test", "World-test", "!-test"]),
        ),
        (
            f.concat(column("a").cast(pa.string()), literal("?")),
            pa.array(["Hello?", "World?", "!?"], type=pa.string_view()),
        ),
        (
            f.initcap(column("c")),
            pa.array(["Hello ", " World ", " !"], type=pa.string_view()),
        ),
        (f.left(column("a"), literal(3)), pa.array(["Hel", "Wor", "!"])),
        (f.length(column("c")), pa.array([6, 7, 2], type=pa.int32())),
        (f.lower(column("a")), pa.array(["hello", "world", "!"])),
        (f.lpad(column("a"), literal(7)), pa.array(["  Hello", "  World", "      !"])),
        (
            f.ltrim(column("c")),
            pa.array(["hello ", "world ", "!"], type=pa.string_view()),
        ),
        (
            f.md5(column("a")),
            pa.array(
                [
                    "8b1a9953c4611296a827abf8c47804d7",
                    "f5a7924e621e84c9280a9a27e1bcb7f6",
                    "9033e0e305f247c0c3c80d0c7848c8b3",
                ]
            ),
        ),
        (f.octet_length(column("a")), pa.array([5, 5, 1], type=pa.int32())),
        (
            f.repeat(column("a"), literal(2)),
            pa.array(["HelloHello", "WorldWorld", "!!"]),
        ),
        (
            f.replace(column("a"), literal("l"), literal("?")),
            pa.array(["He??o", "Wor?d", "!"]),
        ),
        (f.reverse(column("a")), pa.array(["olleH", "dlroW", "!"])),
        (f.right(column("a"), literal(4)), pa.array(["ello", "orld", "!"])),
        (
            f.rpad(column("a"), literal(8)),
            pa.array(["Hello   ", "World   ", "!       "]),
        ),
        (
            f.rtrim(column("c")),
            pa.array(["hello", " world", " !"], type=pa.string_view()),
        ),
        (
            f.split_part(column("a"), literal("l"), literal(1)),
            pa.array(["He", "Wor", "!"]),
        ),
        (f.starts_with(column("a"), literal("Wor")), pa.array([False, True, False])),
        (f.strpos(column("a"), literal("o")), pa.array([5, 2, 0], type=pa.int32())),
        (
            f.substr(column("a"), literal(3)),
            pa.array(["llo", "rld", ""], type=pa.string_view()),
        ),
        (
            f.translate(column("a"), literal("or"), literal("ld")),
            pa.array(["Helll", "Wldld", "!"]),
        ),
        (f.trim(column("c")), pa.array(["hello", "world", "!"], type=pa.string_view())),
        (f.upper(column("c")), pa.array(["HELLO ", " WORLD ", " !"])),
        (f.ends_with(column("a"), literal("llo")), pa.array([True, False, False])),
        (
            f.overlay(column("a"), literal("--"), literal(2)),
            pa.array(["H--lo", "W--ld", "--"]),
        ),
        (
            f.regexp_like(column("a"), literal("(ell|orl)")),
            pa.array([True, True, False]),
        ),
        (
            f.regexp_match(column("a"), literal("(ell|orl)")),
            pa.array([["ell"], ["orl"], None], type=pa.list_(pa.string_view())),
        ),
        (
            f.regexp_replace(column("a"), literal("(ell|orl)"), literal("-")),
            pa.array(["H-o", "W-d", "!"]),
        ),
        (
            f.regexp_count(column("a"), literal("(ell|orl)"), literal(1)),
            pa.array([1, 1, 0], type=pa.int64()),
        ),
    ],
)
def test_string_functions(df, function, expected_result):
    df = df.select(function)
    result = df.collect()
    assert len(result) == 1
    result = result[0]
    assert result.column(0) == expected_result


def test_hash_functions(df):
    exprs = [
        f.digest(column("a"), literal(m))
        for m in (
            "md5",
            "sha224",
            "sha256",
            "sha384",
            "sha512",
            "blake2s",
            "blake3",
        )
    ]
    df = df.select(
        *exprs,
        f.sha224(column("a")),
        f.sha256(column("a")),
        f.sha384(column("a")),
        f.sha512(column("a")),
    )
    result = df.collect()
    assert len(result) == 1
    result = result[0]
    b = bytearray.fromhex
    assert result.column(0) == pa.array(
        [
            b("8B1A9953C4611296A827ABF8C47804D7"),
            b("F5A7924E621E84C9280A9A27E1BCB7F6"),
            b("9033E0E305F247C0C3C80D0C7848C8B3"),
        ]
    )
    assert result.column(1) == pa.array(
        [
            b("4149DA18AA8BFC2B1E382C6C26556D01A92C261B6436DAD5E3BE3FCC"),
            b("12972632B6D3B6AA52BD6434552F08C1303D56B817119406466E9236"),
            b("6641A7E8278BCD49E476E7ACAE158F4105B2952D22AEB2E0B9A231A0"),
        ]
    )
    assert result.column(2) == pa.array(
        [
            b("185F8DB32271FE25F561A6FC938B2E264306EC304EDA518007D1764826381969"),
            b("78AE647DC5544D227130A0682A51E30BC7777FBB6D8A8F17007463A3ECD1D524"),
            b("BB7208BC9B5D7C04F1236A82A0093A5E33F40423D5BA8D4266F7092C3BA43B62"),
        ]
    )
    assert result.column(3) == pa.array(
        [
            b(
                "3519FE5AD2C596EFE3E276A6F351B8FC"
                "0B03DB861782490D45F7598EBD0AB5FD"
                "5520ED102F38C4A5EC834E98668035FC"
            ),
            b(
                "ED7CED84875773603AF90402E42C65F3"
                "B48A5E77F84ADC7A19E8F3E8D3101010"
                "22F552AEC70E9E1087B225930C1D260A"
            ),
            b(
                "1D0EC8C84EE9521E21F06774DE232367"
                "B64DE628474CB5B2E372B699A1F55AE3"
                "35CC37193EF823E33324DFD9A70738A6"
            ),
        ]
    )
    assert result.column(4) == pa.array(
        [
            b(
                "3615F80C9D293ED7402687F94B22D58E"
                "529B8CC7916F8FAC7FDDF7FBD5AF4CF7"
                "77D3D795A7A00A16BF7E7F3FB9561EE9"
                "BAAE480DA9FE7A18769E71886B03F315"
            ),
            b(
                "8EA77393A42AB8FA92500FB077A9509C"
                "C32BC95E72712EFA116EDAF2EDFAE34F"
                "BB682EFDD6C5DD13C117E08BD4AAEF71"
                "291D8AACE2F890273081D0677C16DF0F"
            ),
            b(
                "3831A6A6155E509DEE59A7F451EB3532"
                "4D8F8F2DF6E3708894740F98FDEE2388"
                "9F4DE5ADB0C5010DFB555CDA77C8AB5D"
                "C902094C52DE3278F35A75EBC25F093A"
            ),
        ]
    )
    assert result.column(5) == pa.array(
        [
            b("F73A5FBF881F89B814871F46E26AD3FA37CB2921C5E8561618639015B3CCBB71"),
            b("B792A0383FB9E7A189EC150686579532854E44B71AC394831DAED169BA85CCC5"),
            b("27988A0E51812297C77A433F635233346AEE29A829DCF4F46E0F58F402C6CFCB"),
        ]
    )
    assert result.column(6) == pa.array(
        [
            b("FBC2B0516EE8744D293B980779178A3508850FDCFE965985782C39601B65794F"),
            b("BF73D18575A736E4037D45F9E316085B86C19BE6363DE6AA789E13DEAACC1C4E"),
            b("C8D11B9F7237E4034ADBCD2005735F9BC4C597C75AD89F4492BEC8F77D15F7EB"),
        ]
    )
    assert result.column(7) == result.column(1)  # SHA-224
    assert result.column(8) == result.column(2)  # SHA-256
    assert result.column(9) == result.column(3)  # SHA-384
    assert result.column(10) == result.column(4)  # SHA-512


def test_temporal_functions(df):
    df = df.select(
        f.date_part(literal("month"), column("d")),
        f.datepart(literal("year"), column("d")),
        f.date_trunc(literal("month"), column("d")),
        f.datetrunc(literal("day"), column("d")),
        f.date_bin(
            literal("15 minutes").cast(pa.string()),
            column("d"),
            literal("2001-01-01 00:02:30").cast(pa.string()),
        ),
        f.from_unixtime(literal(1673383974)),
        f.to_timestamp(literal("2023-09-07 05:06:14.523952")),
        f.to_timestamp_seconds(literal("2023-09-07 05:06:14.523952")),
        f.to_timestamp_millis(literal("2023-09-07 05:06:14.523952")),
        f.to_timestamp_micros(literal("2023-09-07 05:06:14.523952")),
        f.extract(literal("day"), column("d")),
        f.to_timestamp(
            literal("2023-09-07 05:06:14.523952000"), literal("%Y-%m-%d %H:%M:%S.%f")
        ),
        f.to_timestamp_seconds(
            literal("2023-09-07 05:06:14.523952000"), literal("%Y-%m-%d %H:%M:%S.%f")
        ),
        f.to_timestamp_millis(
            literal("2023-09-07 05:06:14.523952000"), literal("%Y-%m-%d %H:%M:%S.%f")
        ),
        f.to_timestamp_micros(
            literal("2023-09-07 05:06:14.523952000"), literal("%Y-%m-%d %H:%M:%S.%f")
        ),
        f.to_timestamp_nanos(literal("2023-09-07 05:06:14.523952")),
        f.to_timestamp_nanos(
            literal("2023-09-07 05:06:14.523952000"), literal("%Y-%m-%d %H:%M:%S.%f")
        ),
    )
    result = df.collect()
    assert len(result) == 1
    result = result[0]
    assert result.column(0) == pa.array([12, 6, 7], type=pa.int32())
    assert result.column(1) == pa.array([2022, 2027, 2020], type=pa.int32())
    assert result.column(2) == pa.array(
        [
            datetime(2022, 12, 1, tzinfo=DEFAULT_TZ),
            datetime(2027, 6, 1, tzinfo=DEFAULT_TZ),
            datetime(2020, 7, 1, tzinfo=DEFAULT_TZ),
        ],
        type=pa.timestamp("ns", tz=DEFAULT_TZ),
    )
    assert result.column(3) == pa.array(
        [
            datetime(2022, 12, 31, tzinfo=DEFAULT_TZ),
            datetime(2027, 6, 26, tzinfo=DEFAULT_TZ),
            datetime(2020, 7, 2, tzinfo=DEFAULT_TZ),
        ],
        type=pa.timestamp("ns", tz=DEFAULT_TZ),
    )
    assert result.column(4) == pa.array(
        [
            datetime(2022, 12, 30, 23, 47, 30, tzinfo=DEFAULT_TZ),
            datetime(2027, 6, 25, 23, 47, 30, tzinfo=DEFAULT_TZ),
            datetime(2020, 7, 1, 23, 47, 30, tzinfo=DEFAULT_TZ),
        ],
        type=pa.timestamp("ns", tz=DEFAULT_TZ),
    )
    assert result.column(5) == pa.array(
        [datetime(2023, 1, 10, 20, 52, 54, tzinfo=DEFAULT_TZ)] * 3,
        type=pa.timestamp("s"),
    )
    assert result.column(6) == pa.array(
        [datetime(2023, 9, 7, 5, 6, 14, 523952, tzinfo=DEFAULT_TZ)] * 3,
        type=pa.timestamp("ns"),
    )
    assert result.column(7) == pa.array(
        [datetime(2023, 9, 7, 5, 6, 14, tzinfo=DEFAULT_TZ)] * 3, type=pa.timestamp("s")
    )
    assert result.column(8) == pa.array(
        [datetime(2023, 9, 7, 5, 6, 14, 523000, tzinfo=DEFAULT_TZ)] * 3,
        type=pa.timestamp("ms"),
    )
    assert result.column(9) == pa.array(
        [datetime(2023, 9, 7, 5, 6, 14, 523952, tzinfo=DEFAULT_TZ)] * 3,
        type=pa.timestamp("us"),
    )
    assert result.column(10) == pa.array([31, 26, 2], type=pa.int32())
    assert result.column(11) == pa.array(
        [datetime(2023, 9, 7, 5, 6, 14, 523952, tzinfo=DEFAULT_TZ)] * 3,
        type=pa.timestamp("ns"),
    )
    assert result.column(12) == pa.array(
        [datetime(2023, 9, 7, 5, 6, 14, tzinfo=DEFAULT_TZ)] * 3,
        type=pa.timestamp("s"),
    )
    assert result.column(13) == pa.array(
        [datetime(2023, 9, 7, 5, 6, 14, 523000, tzinfo=DEFAULT_TZ)] * 3,
        type=pa.timestamp("ms"),
    )
    assert result.column(14) == pa.array(
        [datetime(2023, 9, 7, 5, 6, 14, 523952, tzinfo=DEFAULT_TZ)] * 3,
        type=pa.timestamp("us"),
    )
    assert result.column(15) == pa.array(
        [datetime(2023, 9, 7, 5, 6, 14, 523952, tzinfo=DEFAULT_TZ)] * 3,
        type=pa.timestamp("ns"),
    )
    assert result.column(16) == pa.array(
        [datetime(2023, 9, 7, 5, 6, 14, 523952, tzinfo=DEFAULT_TZ)] * 3,
        type=pa.timestamp("ns"),
    )


def test_arrow_cast(df):
    df = df.select(
        # we use `string_literal` to return utf8 instead of `literal` which returns
        # utf8view because datafusion.arrow_cast expects a utf8 instead of utf8view
        # https://github.com/apache/datafusion/blob/86740bfd3d9831d6b7c1d0e1bf4a21d91598a0ac/datafusion/functions/src/core/arrow_cast.rs#L179
        f.arrow_cast(column("b"), string_literal("Float64")).alias("b_as_float"),
        f.arrow_cast(column("b"), string_literal("Int32")).alias("b_as_int"),
    )
    result = df.collect()
    assert len(result) == 1
    result = result[0]

    assert result.column(0) == pa.array([4.0, 5.0, 6.0], type=pa.float64())
    assert result.column(1) == pa.array([4, 5, 6], type=pa.int32())


def test_case(df):
    df = df.select(
        f.case(column("b")).when(literal(4), literal(10)).otherwise(literal(8)),
        f.case(column("a"))
        .when(literal("Hello"), literal("Hola"))
        .when(literal("World"), literal("Mundo"))
        .otherwise(literal("!!")),
        f.case(column("a"))
        .when(literal("Hello"), literal("Hola"))
        .when(literal("World"), literal("Mundo"))
        .end(),
    )

    result = df.collect()
    result = result[0]
    assert result.column(0) == pa.array([10, 8, 8])
    assert result.column(1) == pa.array(["Hola", "Mundo", "!!"], type=pa.string_view())
    assert result.column(2) == pa.array(["Hola", "Mundo", None], type=pa.string_view())


def test_when_with_no_base(df):
    df.show()
    df = df.select(
        column("b"),
        f.when(column("b") > literal(5), literal("too big"))
        .when(column("b") < literal(5), literal("too small"))
        .otherwise(literal("just right"))
        .alias("goldilocks"),
        f.when(column("a") == literal("Hello"), column("a")).end().alias("greeting"),
    )
    df.show()

    result = df.collect()
    result = result[0]
    assert result.column(0) == pa.array([4, 5, 6])
    assert result.column(1) == pa.array(
        ["too small", "just right", "too big"], type=pa.string_view()
    )
    assert result.column(2) == pa.array(["Hello", None, None], type=pa.string_view())


def test_regr_funcs_sql(df):
    # test case base on
    # https://github.com/apache/arrow-datafusion/blob/d1361d56b9a9e0c165d3d71a8df6795d2a5f51dd/datafusion/core/tests/sqllogictests/test_files/aggregate.slt#L2330
    ctx = SessionContext()
    result = ctx.sql(
        "select regr_slope(1,1), regr_intercept(1,1), "
        "regr_count(1,1), regr_r2(1,1), regr_avgx(1,1), "
        "regr_avgy(1,1), regr_sxx(1,1), regr_syy(1,1), "
        "regr_sxy(1,1);"
    ).collect()

    assert result[0].column(0) == pa.array([None], type=pa.float64())
    assert result[0].column(1) == pa.array([None], type=pa.float64())
    assert result[0].column(2) == pa.array([1], type=pa.uint64())
    assert result[0].column(3) == pa.array([None], type=pa.float64())
    assert result[0].column(4) == pa.array([1], type=pa.float64())
    assert result[0].column(5) == pa.array([1], type=pa.float64())
    assert result[0].column(6) == pa.array([0], type=pa.float64())
    assert result[0].column(7) == pa.array([0], type=pa.float64())
    assert result[0].column(8) == pa.array([0], type=pa.float64())


def test_regr_funcs_sql_2():
    # test case based on `regr_*() basic tests
    # https://github.com/apache/datafusion/blob/d1361d56b9a9e0c165d3d71a8df6795d2a5f51dd/datafusion/core/tests/sqllogictests/test_files/aggregate.slt#L2358C1-L2374C1
    ctx = SessionContext()

    # Perform the regression functions using SQL
    result_sql = ctx.sql(
        "select "
        "regr_slope(column2, column1), "
        "regr_intercept(column2, column1), "
        "regr_count(column2, column1), "
        "regr_r2(column2, column1), "
        "regr_avgx(column2, column1), "
        "regr_avgy(column2, column1), "
        "regr_sxx(column2, column1), "
        "regr_syy(column2, column1), "
        "regr_sxy(column2, column1) "
        "from (values (1,2), (2,4), (3,6))"
    ).collect()

    # Assertions for SQL results
    assert result_sql[0].column(0) == pa.array([2], type=pa.float64())
    assert result_sql[0].column(1) == pa.array([0], type=pa.float64())
    assert result_sql[0].column(2) == pa.array([3], type=pa.uint64())
    assert result_sql[0].column(3) == pa.array([1], type=pa.float64())
    assert result_sql[0].column(4) == pa.array([2], type=pa.float64())
    assert result_sql[0].column(5) == pa.array([4], type=pa.float64())
    assert result_sql[0].column(6) == pa.array([2], type=pa.float64())
    assert result_sql[0].column(7) == pa.array([8], type=pa.float64())
    assert result_sql[0].column(8) == pa.array([4], type=pa.float64())


@pytest.mark.parametrize(
    ("func", "expected"),
    [
        pytest.param(f.regr_slope(column("c2"), column("c1")), [4.6], id="regr_slope"),
        pytest.param(
            f.regr_slope(column("c2"), column("c1"), filter=column("c1") > literal(2)),
            [8],
            id="regr_slope_filter",
        ),
        pytest.param(
            f.regr_intercept(column("c2"), column("c1")), [-4], id="regr_intercept"
        ),
        pytest.param(
            f.regr_intercept(
                column("c2"), column("c1"), filter=column("c1") > literal(2)
            ),
            [-16],
            id="regr_intercept_filter",
        ),
        pytest.param(f.regr_count(column("c2"), column("c1")), [4], id="regr_count"),
        pytest.param(
            f.regr_count(column("c2"), column("c1"), filter=column("c1") > literal(2)),
            [2],
            id="regr_count_filter",
        ),
        pytest.param(f.regr_r2(column("c2"), column("c1")), [0.92], id="regr_r2"),
        pytest.param(
            f.regr_r2(column("c2"), column("c1"), filter=column("c1") > literal(2)),
            [1.0],
            id="regr_r2_filter",
        ),
        pytest.param(f.regr_avgx(column("c2"), column("c1")), [2.5], id="regr_avgx"),
        pytest.param(
            f.regr_avgx(column("c2"), column("c1"), filter=column("c1") > literal(2)),
            [3.5],
            id="regr_avgx_filter",
        ),
        pytest.param(f.regr_avgy(column("c2"), column("c1")), [7.5], id="regr_avgy"),
        pytest.param(
            f.regr_avgy(column("c2"), column("c1"), filter=column("c1") > literal(2)),
            [12.0],
            id="regr_avgy_filter",
        ),
        pytest.param(f.regr_sxx(column("c2"), column("c1")), [5.0], id="regr_sxx"),
        pytest.param(
            f.regr_sxx(column("c2"), column("c1"), filter=column("c1") > literal(2)),
            [0.5],
            id="regr_sxx_filter",
        ),
        pytest.param(f.regr_syy(column("c2"), column("c1")), [115.0], id="regr_syy"),
        pytest.param(
            f.regr_syy(column("c2"), column("c1"), filter=column("c1") > literal(2)),
            [32.0],
            id="regr_syy_filter",
        ),
        pytest.param(f.regr_sxy(column("c2"), column("c1")), [23.0], id="regr_sxy"),
        pytest.param(
            f.regr_sxy(column("c2"), column("c1"), filter=column("c1") > literal(2)),
            [4.0],
            id="regr_sxy_filter",
        ),
    ],
)
def test_regr_funcs_df(func, expected):
    # test case based on `regr_*() basic tests
    # https://github.com/apache/datafusion/blob/d1361d56b9a9e0c165d3d71a8df6795d2a5f51dd/datafusion/core/tests/sqllogictests/test_files/aggregate.slt#L2358C1-L2374C1

    ctx = SessionContext()

    # Create a DataFrame
    data = {"c1": [1, 2, 3, 4, 5, None], "c2": [2, 4, 8, 16, None, 64]}
    df = ctx.from_pydict(data, name="test_table")

    # Perform the regression function using DataFrame API
    df = df.aggregate([], [func.alias("result")])
    df.show()

    expected_dict = {
        "result": expected,
    }

    assert df.collect()[0].to_pydict() == expected_dict


def test_binary_string_functions(df):
    df = df.select(
        f.encode(column("a").cast(pa.string()), literal("base64").cast(pa.string())),
        f.decode(
            f.encode(
                column("a").cast(pa.string()), literal("base64").cast(pa.string())
            ),
            literal("base64").cast(pa.string()),
        ),
    )
    result = df.collect()
    assert len(result) == 1
    result = result[0]
    assert result.column(0) == pa.array(["SGVsbG8", "V29ybGQ", "IQ"])
    assert pa.array(result.column(1)).cast(pa.string()) == pa.array(
        ["Hello", "World", "!"]
    )


@pytest.mark.parametrize(
    ("python_datatype", "name", "expected"),
    [
        pytest.param(bool, "e", pa.bool_(), id="bool"),
        pytest.param(int, "b", pa.int64(), id="int"),
        pytest.param(float, "b", pa.float64(), id="float"),
        pytest.param(str, "b", pa.string(), id="str"),
    ],
)
def test_cast(df, python_datatype, name: str, expected):
    df = df.select(
        column(name).cast(python_datatype).alias("actual"),
        column(name).cast(expected).alias("expected"),
    )
    result = df.collect()
    result = result[0]
    assert result.column(0) == result.column(1)


@pytest.mark.parametrize(
    ("negated", "low", "high", "expected"),
    [
        pytest.param(False, 3, 5, {"filtered": [4, 5]}),
        pytest.param(False, 4, 5, {"filtered": [4, 5]}),
        pytest.param(True, 3, 5, {"filtered": [6]}),
        pytest.param(True, 4, 6, []),
    ],
)
def test_between(df, negated, low, high, expected):
    df = df.filter(column("b").between(low, high, negated=negated)).select(
        column("b").alias("filtered")
    )

    actual = df.collect()

    if expected:
        actual = actual[0].to_pydict()
        assert actual == expected
    else:
        assert len(actual) == 0  # the rows are empty


def test_between_default(df):
    df = df.filter(column("b").between(3, 5)).select(column("b").alias("filtered"))
    expected = {"filtered": [4, 5]}

    actual = df.collect()[0].to_pydict()
    assert actual == expected


<<<<<<< HEAD
def test_coalesce(df):
    # Create a DataFrame with null values
    ctx = SessionContext()
    batch = pa.RecordBatch.from_arrays(
        [
            pa.array(["Hello", None, "!"]),  # string column with null
            pa.array([4, None, 6]),  # integer column with null
            pa.array(["hello ", None, " !"]),  # string column with null
            pa.array(
                [datetime(2022, 12, 31), None, datetime(2020, 7, 2)]
            ),  # datetime with null
            pa.array([False, None, True]),  # boolean column with null
        ],
        names=["a", "b", "c", "d", "e"],
    )
    df_with_nulls = ctx.create_dataframe([[batch]])

    # Test coalesce with different data types
    result_df = df_with_nulls.select(
        f.coalesce(column("a"), literal("default")).alias("a_coalesced"),
        f.coalesce(column("b"), literal(0)).alias("b_coalesced"),
        f.coalesce(column("c"), literal("default")).alias("c_coalesced"),
        f.coalesce(column("d"), literal(datetime(2000, 1, 1))).alias("d_coalesced"),
        f.coalesce(column("e"), literal(False)).alias("e_coalesced"),
    )

    result = result_df.collect()[0]

    # Verify results
    assert result.column(0) == pa.array(
        ["Hello", "default", "!"], type=pa.string_view()
    )
    assert result.column(1) == pa.array([4, 0, 6], type=pa.int64())
    assert result.column(2) == pa.array(
        ["hello ", "default", " !"], type=pa.string_view()
    )
    assert result.column(3) == pa.array(
        [datetime(2022, 12, 31), datetime(2000, 1, 1), datetime(2020, 7, 2)],
        type=pa.timestamp("us"),
    )
    assert result.column(4) == pa.array([False, False, True], type=pa.bool_())

    # Test multiple arguments
    result_df = df_with_nulls.select(
        f.coalesce(column("a"), literal(None), literal("fallback")).alias(
            "multi_coalesce"
        )
    )
    result = result_df.collect()[0]
    assert result.column(0) == pa.array(
        ["Hello", "fallback", "!"], type=pa.string_view()
    )
=======
def test_alias_with_metadata(df):
    df = df.select(f.alias(f.col("a"), "b", {"key": "value"}))
    assert df.schema().field("b").metadata == {b"key": b"value"}
>>>>>>> 10600fb8
<|MERGE_RESOLUTION|>--- conflicted
+++ resolved
@@ -1233,7 +1233,11 @@
     assert actual == expected
 
 
-<<<<<<< HEAD
+def test_alias_with_metadata(df):
+    df = df.select(f.alias(f.col("a"), "b", {"key": "value"}))
+    assert df.schema().field("b").metadata == {b"key": b"value"}
+
+
 def test_coalesce(df):
     # Create a DataFrame with null values
     ctx = SessionContext()
@@ -1285,9 +1289,4 @@
     result = result_df.collect()[0]
     assert result.column(0) == pa.array(
         ["Hello", "fallback", "!"], type=pa.string_view()
-    )
-=======
-def test_alias_with_metadata(df):
-    df = df.select(f.alias(f.col("a"), "b", {"key": "value"}))
-    assert df.schema().field("b").metadata == {b"key": b"value"}
->>>>>>> 10600fb8
+    )