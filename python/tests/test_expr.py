# Licensed to the Apache Software Foundation (ASF) under one
# or more contributor license agreements.  See the NOTICE file
# distributed with this work for additional information
# regarding copyright ownership.  The ASF licenses this file
# to you under the Apache License, Version 2.0 (the
# "License"); you may not use this file except in compliance
# with the License.  You may obtain a copy of the License at
#
#   http://www.apache.org/licenses/LICENSE-2.0
#
# Unless required by applicable law or agreed to in writing,
# software distributed under the License is distributed on an
# "AS IS" BASIS, WITHOUT WARRANTIES OR CONDITIONS OF ANY
# KIND, either express or implied.  See the License for the
# specific language governing permissions and limitations
# under the License.

import pyarrow as pa
import pytest
from datafusion import SessionContext, col
from datafusion.expr import (
    Aggregate,
    AggregateFunction,
    BinaryExpr,
    Column,
    CopyTo,
    CreateIndex,
    DescribeTable,
    DmlStatement,
    DropCatalogSchema,
    Filter,
    Limit,
    Literal,
    Projection,
    RecursiveQuery,
    Sort,
    TableScan,
    TransactionEnd,
    TransactionStart,
    Values,
)


@pytest.fixture
def test_ctx():
    ctx = SessionContext()
    ctx.register_csv("test", "testing/data/csv/aggregate_test_100.csv")
    return ctx


def test_projection(test_ctx):
    df = test_ctx.sql("select c1, 123, c1 < 123 from test")
    plan = df.logical_plan()

    plan = plan.to_variant()
    assert isinstance(plan, Projection)

    expr = plan.projections()

    col1 = expr[0].to_variant()
    assert isinstance(col1, Column)
    assert col1.name() == "c1"
    assert col1.qualified_name() == "test.c1"

    col2 = expr[1].to_variant()
    assert isinstance(col2, Literal)
    assert col2.data_type() == "Int64"
    assert col2.value_i64() == 123

    col3 = expr[2].to_variant()
    assert isinstance(col3, BinaryExpr)
    assert isinstance(col3.left().to_variant(), Column)
    assert col3.op() == "<"
    assert isinstance(col3.right().to_variant(), Literal)

    plan = plan.input()[0].to_variant()
    assert isinstance(plan, TableScan)


def test_filter(test_ctx):
    df = test_ctx.sql("select c1 from test WHERE c1 > 5")
    plan = df.logical_plan()

    plan = plan.to_variant()
    assert isinstance(plan, Projection)

    plan = plan.input()[0].to_variant()
    assert isinstance(plan, Filter)


def test_limit(test_ctx):
    df = test_ctx.sql("select c1 from test LIMIT 10")
    plan = df.logical_plan()

    plan = plan.to_variant()
    assert isinstance(plan, Limit)
    assert "Skip: None" in str(plan)

    df = test_ctx.sql("select c1 from test LIMIT 10 OFFSET 5")
    plan = df.logical_plan()

    plan = plan.to_variant()
    assert isinstance(plan, Limit)
    assert "Skip: Some(Literal(Int64(5)))" in str(plan)


def test_aggregate_query(test_ctx):
    df = test_ctx.sql("select c1, count(*) from test group by c1")
    plan = df.logical_plan()

    projection = plan.to_variant()
    assert isinstance(projection, Projection)

    aggregate = projection.input()[0].to_variant()
    assert isinstance(aggregate, Aggregate)

    col1 = aggregate.group_by_exprs()[0].to_variant()
    assert isinstance(col1, Column)
    assert col1.name() == "c1"
    assert col1.qualified_name() == "test.c1"

    col2 = aggregate.aggregate_exprs()[0].to_variant()
    assert isinstance(col2, AggregateFunction)


def test_sort(test_ctx):
    df = test_ctx.sql("select c1 from test order by c1")
    plan = df.logical_plan()

    plan = plan.to_variant()
    assert isinstance(plan, Sort)


def test_relational_expr(test_ctx):
    ctx = SessionContext()

    batch = pa.RecordBatch.from_arrays(
        [
            pa.array([1, 2, 3]),
            pa.array(["alpha", "beta", "gamma"], type=pa.string_view()),
        ],
        names=["a", "b"],
    )
    df = ctx.create_dataframe([[batch]], name="batch_array")

    assert df.filter(col("a") == 1).count() == 1
    assert df.filter(col("a") != 1).count() == 2
    assert df.filter(col("a") >= 1).count() == 3
    assert df.filter(col("a") > 1).count() == 2
    assert df.filter(col("a") <= 3).count() == 3
    assert df.filter(col("a") < 3).count() == 2

    assert df.filter(col("b") == "beta").count() == 1
    assert df.filter(col("b") != "beta").count() == 2

    assert df.filter(col("a") == "beta").count() == 0


def test_expr_to_variant():
    # Taken from https://github.com/apache/datafusion-python/issues/781
    from datafusion import SessionContext
    from datafusion.expr import Filter

    def traverse_logical_plan(plan):
        cur_node = plan.to_variant()
        if isinstance(cur_node, Filter):
            return cur_node.predicate().to_variant()
        if hasattr(plan, "inputs"):
            for input_plan in plan.inputs():
                res = traverse_logical_plan(input_plan)
                if res is not None:
                    return res
        return None

    ctx = SessionContext()
    data = {"id": [1, 2, 3], "name": ["Alice", "Bob", "Charlie"]}
    ctx.from_pydict(data, name="table1")
    query = "SELECT * FROM table1 t1 WHERE t1.name IN ('dfa', 'ad', 'dfre', 'vsa')"
    logical_plan = ctx.sql(query).optimized_logical_plan()
    variant = traverse_logical_plan(logical_plan)
    assert variant is not None
    assert variant.expr().to_variant().qualified_name() == "table1.name"
    assert (
        str(variant.list())
        == '[Expr(Utf8("dfa")), Expr(Utf8("ad")), Expr(Utf8("dfre")), Expr(Utf8("vsa"))]'  # noqa: E501
    )
    assert not variant.negated()


def test_expr_getitem() -> None:
    ctx = SessionContext()
    data = {
        "array_values": [[1, 2, 3], [4, 5], [6], []],
        "struct_values": [
            {"name": "Alice", "age": 15},
            {"name": "Bob", "age": 14},
            {"name": "Charlie", "age": 13},
            {"name": None, "age": 12},
        ],
    }
    df = ctx.from_pydict(data, name="table1")

    names = df.select(col("struct_values")["name"].alias("name")).collect()
    names = [r.as_py() for rs in names for r in rs["name"]]

    array_values = df.select(col("array_values")[1].alias("value")).collect()
    array_values = [r.as_py() for rs in array_values for r in rs["value"]]

    assert names == ["Alice", "Bob", "Charlie", None]
    assert array_values == [2, 5, None, None]


def test_display_name_deprecation():
    import warnings

    expr = col("foo")
    with warnings.catch_warnings(record=True) as w:
        # Cause all warnings to always be triggered
        warnings.simplefilter("always")

        # should trigger warning
        name = expr.display_name()

        # Verify some things
        assert len(w) == 1
        assert issubclass(w[-1].category, DeprecationWarning)
        assert "deprecated" in str(w[-1].message)

    # returns appropriate result
    assert name == expr.schema_name()
    assert name == "foo"


@pytest.fixture
def df():
    ctx = SessionContext()

    # create a RecordBatch and a new DataFrame from it
    batch = pa.RecordBatch.from_arrays(
        [pa.array([1, 2, None]), pa.array([4, None, 6]), pa.array([None, None, 8])],
        names=["a", "b", "c"],
    )

    return ctx.from_arrow(batch)


def test_fill_null(df):
    df = df.select(
        col("a").fill_null(100).alias("a"),
        col("b").fill_null(25).alias("b"),
        col("c").fill_null(1234).alias("c"),
    )
    df.show()
    result = df.collect()[0]

    assert result.column(0) == pa.array([1, 2, 100])
    assert result.column(1) == pa.array([4, 25, 6])
    assert result.column(2) == pa.array([1234, 1234, 8])


<<<<<<< HEAD
def test_copy_to():
    ctx = SessionContext()
    ctx.sql("CREATE TABLE foo (a int, b int)").collect()
    df = ctx.sql("COPY foo TO bar STORED AS CSV")
    plan = df.logical_plan()
    plan = plan.to_variant()
    assert isinstance(plan, CopyTo)


def test_create_index():
    ctx = SessionContext()
    ctx.sql("CREATE TABLE foo (a int, b int)").collect()
    plan = ctx.sql("create index idx on foo (a)").logical_plan()
    plan = plan.to_variant()
    assert isinstance(plan, CreateIndex)


def test_describe_table():
    ctx = SessionContext()
    ctx.sql("CREATE TABLE foo (a int, b int)").collect()
    plan = ctx.sql("describe foo").logical_plan()
    plan = plan.to_variant()
    assert isinstance(plan, DescribeTable)


def test_dml_statement():
    ctx = SessionContext()
    ctx.sql("CREATE TABLE foo (a int, b int)").collect()
    plan = ctx.sql("insert into foo values (1, 2)").logical_plan()
    plan = plan.to_variant()
    assert isinstance(plan, DmlStatement)


def drop_catalog_schema():
    ctx = SessionContext()
    plan = ctx.sql("drop schema cat").logical_plan()
    plan = plan.to_variant()
    assert isinstance(plan, DropCatalogSchema)


def test_recursive_query():
    ctx = SessionContext()
    plan = ctx.sql(
        """
        WITH RECURSIVE cte AS (
        SELECT 1 as n
        UNION ALL
        SELECT n + 1 FROM cte WHERE n < 5
        )
        SELECT * FROM cte;
        """
    ).logical_plan()
    plan = plan.inputs()[0].inputs()[0].to_variant()
    assert isinstance(plan, RecursiveQuery)


def test_values():
    ctx = SessionContext()
    plan = ctx.sql("values (1, 'foo'), (2, 'bar')").logical_plan()
    plan = plan.to_variant()
    assert isinstance(plan, Values)


def test_transaction_start():
    ctx = SessionContext()
    plan = ctx.sql("START TRANSACTION").logical_plan()
    plan = plan.to_variant()
    assert isinstance(plan, TransactionStart)


def test_transaction_end():
    ctx = SessionContext()
    plan = ctx.sql("COMMIT").logical_plan()
    plan = plan.to_variant()
    assert isinstance(plan, TransactionEnd)
=======
def test_col_getattr():
    ctx = SessionContext()
    data = {
        "array_values": [[1, 2, 3], [4, 5], [6], []],
        "struct_values": [
            {"name": "Alice", "age": 15},
            {"name": "Bob", "age": 14},
            {"name": "Charlie", "age": 13},
            {"name": None, "age": 12},
        ],
    }
    df = ctx.from_pydict(data, name="table1")

    names = df.select(col.struct_values["name"].alias("name")).collect()
    names = [r.as_py() for rs in names for r in rs["name"]]

    array_values = df.select(col.array_values[1].alias("value")).collect()
    array_values = [r.as_py() for rs in array_values for r in rs["value"]]

    assert names == ["Alice", "Bob", "Charlie", None]
    assert array_values == [2, 5, None, None]
>>>>>>> 5a7f6382


def test_alias_with_metadata(df):
    df = df.select(col("a").alias("b", {"key": "value"}))
    assert df.schema().field("b").metadata == {b"key": b"value"}<|MERGE_RESOLUTION|>--- conflicted
+++ resolved
@@ -258,7 +258,6 @@
     assert result.column(2) == pa.array([1234, 1234, 8])
 
 
-<<<<<<< HEAD
 def test_copy_to():
     ctx = SessionContext()
     ctx.sql("CREATE TABLE foo (a int, b int)").collect()
@@ -334,7 +333,8 @@
     plan = ctx.sql("COMMIT").logical_plan()
     plan = plan.to_variant()
     assert isinstance(plan, TransactionEnd)
-=======
+
+
 def test_col_getattr():
     ctx = SessionContext()
     data = {
@@ -356,7 +356,6 @@
 
     assert names == ["Alice", "Bob", "Charlie", None]
     assert array_values == [2, 5, None, None]
->>>>>>> 5a7f6382
 
 
 def test_alias_with_metadata(df):
