# Licensed to the Apache Software Foundation (ASF) under one
# or more contributor license agreements.  See the NOTICE file
# distributed with this work for additional information
# regarding copyright ownership.  The ASF licenses this file
# to you under the Apache License, Version 2.0 (the
# "License"); you may not use this file except in compliance
# with the License.  You may obtain a copy of the License at
#
#   http://www.apache.org/licenses/LICENSE-2.0
#
# Unless required by applicable law or agreed to in writing,
# software distributed under the License is distributed on an
# "AS IS" BASIS, WITHOUT WARRANTIES OR CONDITIONS OF ANY
# KIND, either express or implied.  See the License for the
# specific language governing permissions and limitations
# under the License.

import pyarrow as pa
import pytest
from datafusion import SessionContext, col
from datafusion.expr import (
    Aggregate,
    AggregateFunction,
    BinaryExpr,
    Column,
    Filter,
    Limit,
    Literal,
    Projection,
    Sort,
    TableScan,
)


@pytest.fixture
def test_ctx():
    ctx = SessionContext()
    ctx.register_csv("test", "testing/data/csv/aggregate_test_100.csv")
    return ctx


def test_projection(test_ctx):
    df = test_ctx.sql("select c1, 123, c1 < 123 from test")
    plan = df.logical_plan()

    plan = plan.to_variant()
    assert isinstance(plan, Projection)

    expr = plan.projections()

    col1 = expr[0].to_variant()
    assert isinstance(col1, Column)
    assert col1.name() == "c1"
    assert col1.qualified_name() == "test.c1"

    col2 = expr[1].to_variant()
    assert isinstance(col2, Literal)
    assert col2.data_type() == "Int64"
    assert col2.value_i64() == 123

    col3 = expr[2].to_variant()
    assert isinstance(col3, BinaryExpr)
    assert isinstance(col3.left().to_variant(), Column)
    assert col3.op() == "<"
    assert isinstance(col3.right().to_variant(), Literal)

    plan = plan.input()[0].to_variant()
    assert isinstance(plan, TableScan)


def test_filter(test_ctx):
    df = test_ctx.sql("select c1 from test WHERE c1 > 5")
    plan = df.logical_plan()

    plan = plan.to_variant()
    assert isinstance(plan, Projection)

    plan = plan.input()[0].to_variant()
    assert isinstance(plan, Filter)


def test_limit(test_ctx):
    df = test_ctx.sql("select c1 from test LIMIT 10")
    plan = df.logical_plan()

    plan = plan.to_variant()
    assert isinstance(plan, Limit)
    assert "Skip: None" in str(plan)

    df = test_ctx.sql("select c1 from test LIMIT 10 OFFSET 5")
    plan = df.logical_plan()

    plan = plan.to_variant()
    assert isinstance(plan, Limit)
    assert "Skip: Some(Literal(Int64(5)))" in str(plan)


def test_aggregate_query(test_ctx):
    df = test_ctx.sql("select c1, count(*) from test group by c1")
    plan = df.logical_plan()

    projection = plan.to_variant()
    assert isinstance(projection, Projection)

    aggregate = projection.input()[0].to_variant()
    assert isinstance(aggregate, Aggregate)

    col1 = aggregate.group_by_exprs()[0].to_variant()
    assert isinstance(col1, Column)
    assert col1.name() == "c1"
    assert col1.qualified_name() == "test.c1"

    col2 = aggregate.aggregate_exprs()[0].to_variant()
    assert isinstance(col2, AggregateFunction)


def test_sort(test_ctx):
    df = test_ctx.sql("select c1 from test order by c1")
    plan = df.logical_plan()

    plan = plan.to_variant()
    assert isinstance(plan, Sort)


def test_relational_expr(test_ctx):
    ctx = SessionContext()

    batch = pa.RecordBatch.from_arrays(
        [
            pa.array([1, 2, 3]),
            pa.array(["alpha", "beta", "gamma"], type=pa.string_view()),
        ],
        names=["a", "b"],
    )
    df = ctx.create_dataframe([[batch]], name="batch_array")

    assert df.filter(col("a") == 1).count() == 1
    assert df.filter(col("a") != 1).count() == 2
    assert df.filter(col("a") >= 1).count() == 3
    assert df.filter(col("a") > 1).count() == 2
    assert df.filter(col("a") <= 3).count() == 3
    assert df.filter(col("a") < 3).count() == 2

    assert df.filter(col("b") == "beta").count() == 1
    assert df.filter(col("b") != "beta").count() == 2

    assert df.filter(col("a") == "beta").count() == 0


def test_expr_to_variant():
    # Taken from https://github.com/apache/datafusion-python/issues/781
    from datafusion import SessionContext
    from datafusion.expr import Filter

    def traverse_logical_plan(plan):
        cur_node = plan.to_variant()
        if isinstance(cur_node, Filter):
            return cur_node.predicate().to_variant()
        if hasattr(plan, "inputs"):
            for input_plan in plan.inputs():
                res = traverse_logical_plan(input_plan)
                if res is not None:
                    return res
        return None

    ctx = SessionContext()
    data = {"id": [1, 2, 3], "name": ["Alice", "Bob", "Charlie"]}
    ctx.from_pydict(data, name="table1")
    query = "SELECT * FROM table1 t1 WHERE t1.name IN ('dfa', 'ad', 'dfre', 'vsa')"
    logical_plan = ctx.sql(query).optimized_logical_plan()
    variant = traverse_logical_plan(logical_plan)
    assert variant is not None
    assert variant.expr().to_variant().qualified_name() == "table1.name"
    assert (
        str(variant.list())
        == '[Expr(Utf8("dfa")), Expr(Utf8("ad")), Expr(Utf8("dfre")), Expr(Utf8("vsa"))]'  # noqa: E501
    )
    assert not variant.negated()


def test_expr_getitem() -> None:
    ctx = SessionContext()
    data = {
        "array_values": [[1, 2, 3], [4, 5], [6], []],
        "struct_values": [
            {"name": "Alice", "age": 15},
            {"name": "Bob", "age": 14},
            {"name": "Charlie", "age": 13},
            {"name": None, "age": 12},
        ],
    }
    df = ctx.from_pydict(data, name="table1")

    names = df.select(col("struct_values")["name"].alias("name")).collect()
    names = [r.as_py() for rs in names for r in rs["name"]]

    array_values = df.select(col("array_values")[1].alias("value")).collect()
    array_values = [r.as_py() for rs in array_values for r in rs["value"]]

    assert names == ["Alice", "Bob", "Charlie", None]
    assert array_values == [2, 5, None, None]


def test_display_name_deprecation():
    import warnings

    expr = col("foo")
    with warnings.catch_warnings(record=True) as w:
        # Cause all warnings to always be triggered
        warnings.simplefilter("always")

        # should trigger warning
        name = expr.display_name()

        # Verify some things
        assert len(w) == 1
        assert issubclass(w[-1].category, DeprecationWarning)
        assert "deprecated" in str(w[-1].message)

    # returns appropriate result
    assert name == expr.schema_name()
    assert name == "foo"


@pytest.fixture
def df():
    ctx = SessionContext()

    # create a RecordBatch and a new DataFrame from it
    batch = pa.RecordBatch.from_arrays(
        [pa.array([1, 2, None]), pa.array([4, None, 6]), pa.array([None, None, 8])],
        names=["a", "b", "c"],
    )

    return ctx.from_arrow(batch)


def test_fill_null(df):
    df = df.select(
        col("a").fill_null(100).alias("a"),
        col("b").fill_null(25).alias("b"),
        col("c").fill_null(1234).alias("c"),
    )
    df.show()
    result = df.collect()[0]

    assert result.column(0) == pa.array([1, 2, 100])
    assert result.column(1) == pa.array([4, 25, 6])
    assert result.column(2) == pa.array([1234, 1234, 8])


<<<<<<< HEAD
def test_col_getattr():
    ctx = SessionContext()
    data = {
        "array_values": [[1, 2, 3], [4, 5], [6], []],
        "struct_values": [
            {"name": "Alice", "age": 15},
            {"name": "Bob", "age": 14},
            {"name": "Charlie", "age": 13},
            {"name": None, "age": 12},
        ],
    }
    df = ctx.from_pydict(data, name="table1")

    names = df.select(col.struct_values["name"].alias("name")).collect()
    names = [r.as_py() for rs in names for r in rs["name"]]

    array_values = df.select(col.array_values[1].alias("value")).collect()
    array_values = [r.as_py() for rs in array_values for r in rs["value"]]

    assert names == ["Alice", "Bob", "Charlie", None]
    assert array_values == [2, 5, None, None]
=======
def test_alias_with_metadata(df):
    df = df.select(col("a").alias("b", {"key": "value"}))
    assert df.schema().field("b").metadata == {b"key": b"value"}
>>>>>>> 91b66351
<|MERGE_RESOLUTION|>--- conflicted
+++ resolved
@@ -249,7 +249,6 @@
     assert result.column(2) == pa.array([1234, 1234, 8])
 
 
-<<<<<<< HEAD
 def test_col_getattr():
     ctx = SessionContext()
     data = {
@@ -271,8 +270,8 @@
 
     assert names == ["Alice", "Bob", "Charlie", None]
     assert array_values == [2, 5, None, None]
-=======
+
+
 def test_alias_with_metadata(df):
     df = df.select(col("a").alias("b", {"key": "value"}))
-    assert df.schema().field("b").metadata == {b"key": b"value"}
->>>>>>> 91b66351
+    assert df.schema().field("b").metadata == {b"key": b"value"}