--- conflicted
+++ resolved
@@ -21,11 +21,7 @@
 
 from __future__ import annotations
 
-<<<<<<< HEAD
 from typing import Any, Iterable, List, TYPE_CHECKING
-=======
-from typing import Any, List, TYPE_CHECKING, Literal
->>>>>>> fc7e3e54
 from datafusion.record_batch import RecordBatchStream
 from typing_extensions import deprecated
 from datafusion.plan import LogicalPlan, ExecutionPlan
