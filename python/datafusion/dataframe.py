# Licensed to the Apache Software Foundation (ASF) under one
# or more contributor license agreements.  See the NOTICE file
# distributed with this work for additional information
# regarding copyright ownership.  The ASF licenses this file
# to you under the Apache License, Version 2.0 (the
# "License"); you may not use this file except in compliance
# with the License.  You may obtain a copy of the License at
#
#   http://www.apache.org/licenses/LICENSE-2.0
#
# Unless required by applicable law or agreed to in writing,
# software distributed under the License is distributed on an
# "AS IS" BASIS, WITHOUT WARRANTIES OR CONDITIONS OF ANY
# KIND, either express or implied.  See the License for the
# specific language governing permissions and limitations
# under the License.
""":py:class:`DataFrame` is one of the core concepts in DataFusion.

See :ref:`user_guide_concepts` in the online documentation for more information.
"""

from __future__ import annotations

<<<<<<< HEAD
from typing import Any, Iterable, List, TYPE_CHECKING
=======
from typing import Any, Iterable, List, Literal, TYPE_CHECKING
>>>>>>> 7cca0283
from datafusion.record_batch import RecordBatchStream
from typing_extensions import deprecated
from datafusion.plan import LogicalPlan, ExecutionPlan

if TYPE_CHECKING:
    import pyarrow as pa
    import pandas as pd
    import polars as pl
    import pathlib
    from typing import Callable

from datafusion._internal import DataFrame as DataFrameInternal
from datafusion.expr import Expr, SortExpr, sort_or_default


class DataFrame:
    """Two dimensional table representation of data.

    See :ref:`user_guide_concepts` in the online documentation for more information.
    """

    def __init__(self, df: DataFrameInternal) -> None:
        """This constructor is not to be used by the end user.

        See :py:class:`~datafusion.context.SessionContext` for methods to
        create a :py:class:`DataFrame`.
        """
        self.df = df

    def __getitem__(self, key: str | List[str]) -> DataFrame:
        """Return a new :py:class`DataFrame` with the specified column or columns.

        Args:
            key: Column name or list of column names to select.

        Returns:
            DataFrame with the specified column or columns.
        """
        return DataFrame(self.df.__getitem__(key))

    def __repr__(self) -> str:
        """Return a string representation of the DataFrame.

        Returns:
            String representation of the DataFrame.
        """
        return self.df.__repr__()

    def _repr_html_(self) -> str:
        return self.df._repr_html_()

    def describe(self) -> DataFrame:
        """Return the statistics for this DataFrame.

        Only summarized numeric datatypes at the moments and returns nulls
        for non-numeric datatypes.

        The output format is modeled after pandas.

        Returns:
            A summary DataFrame containing statistics.
        """
        return DataFrame(self.df.describe())

    def schema(self) -> pa.Schema:
        """Return the :py:class:`pyarrow.Schema` of this DataFrame.

        The output schema contains information on the name, data type, and
        nullability for each column.

        Returns:
            Describing schema of the DataFrame
        """
        return self.df.schema()

    def select_columns(self, *args: str) -> DataFrame:
        """Filter the DataFrame by columns.

        Returns:
            DataFrame only containing the specified columns.
        """
        return self.select(*args)

    def select(self, *exprs: Expr | str) -> DataFrame:
        """Project arbitrary expressions into a new :py:class:`DataFrame`.

        Args:
            exprs: Either column names or :py:class:`~datafusion.expr.Expr` to select.

        Returns:
            DataFrame after projection. It has one column for each expression.

        Example usage:

        The following example will return 3 columns from the original dataframe.
        The first two columns will be the original column ``a`` and ``b`` since the
        string "a" is assumed to refer to column selection. Also a duplicate of
        column ``a`` will be returned with the column name ``alternate_a``::

            df = df.select("a", col("b"), col("a").alias("alternate_a"))

        """
        exprs_internal = [
            Expr.column(arg).expr if isinstance(arg, str) else arg.expr for arg in exprs
        ]
        return DataFrame(self.df.select(*exprs_internal))

    def drop(self, *columns: str) -> DataFrame:
        """Drop arbitrary amount of columns.

        Args:
            columns: Column names to drop from the dataframe.

        Returns:
            DataFrame with those columns removed in the projection.
        """
        return DataFrame(self.df.drop(*columns))

    def filter(self, *predicates: Expr) -> DataFrame:
        """Return a DataFrame for which ``predicate`` evaluates to ``True``.

        Rows for which ``predicate`` evaluates to ``False`` or ``None`` are filtered
        out.  If more than one predicate is provided, these predicates will be
        combined as a logical AND. If more complex logic is required, see the
        logical operations in :py:mod:`~datafusion.functions`.

        Args:
            predicates: Predicate expression(s) to filter the DataFrame.

        Returns:
            DataFrame after filtering.
        """
        df = self.df
        for p in predicates:
            df = df.filter(p.expr)
        return DataFrame(df)

    def with_column(self, name: str, expr: Expr) -> DataFrame:
        """Add an additional column to the DataFrame.

        Args:
            name: Name of the column to add.
            expr: Expression to compute the column.

        Returns:
            DataFrame with the new column.
        """
        return DataFrame(self.df.with_column(name, expr.expr))

    def with_columns(
        self, *exprs: Expr | Iterable[Expr], **named_exprs: Expr
    ) -> DataFrame:
<<<<<<< HEAD
        """Add an additional column to the DataFrame.

        Args:
            *exprs: Name of the column to add.
            **named_exprs: Expression to compute the column.

        Returns:
            DataFrame with the new column.
=======
        """Add columns to the DataFrame.

        By passing expressions, iteratables of expressions, or named expressions. To
        pass named expressions use the form name=Expr.

        Example usage: The following will add 4 columns labeled a, b, c, and d::

            df = df.with_columns(
                lit(0).alias('a'),
                [lit(1).alias('b'), lit(2).alias('c')],
                d=lit(3)
                )

        Args:
            exprs: Either a single expression or an iterable of expressions to add.
            named_exprs: Named expressions in the form of ``name=expr``

        Returns:
            DataFrame with the new columns added.
>>>>>>> 7cca0283
        """

        def _simplify_expression(
            *exprs: Expr | Iterable[Expr], **named_exprs: Expr
        ) -> list[Expr]:
            expr_list = []
            for expr in exprs:
                if isinstance(expr, Expr):
                    expr_list.append(expr.expr)
                elif isinstance(expr, Iterable):
                    for inner_expr in expr:
                        expr_list.append(inner_expr.expr)
                else:
                    raise NotImplementedError
            if named_exprs:
                for alias, expr in named_exprs.items():
                    expr_list.append(expr.alias(alias).expr)
            return expr_list

        expressions = _simplify_expression(*exprs, **named_exprs)

        return DataFrame(self.df.with_columns(expressions))

    def with_column_renamed(self, old_name: str, new_name: str) -> DataFrame:
        r"""Rename one column by applying a new projection.

        This is a no-op if the column to be renamed does not exist.

        The method supports case sensitive rename with wrapping column name
        into one the following symbols (" or ' or \`).

        Args:
            old_name: Old column name.
            new_name: New column name.

        Returns:
            DataFrame with the column renamed.
        """
        return DataFrame(self.df.with_column_renamed(old_name, new_name))

    def aggregate(
        self, group_by: list[Expr] | Expr, aggs: list[Expr] | Expr
    ) -> DataFrame:
        """Aggregates the rows of the current DataFrame.

        Args:
            group_by: List of expressions to group by.
            aggs: List of expressions to aggregate.

        Returns:
            DataFrame after aggregation.
        """
        group_by = group_by if isinstance(group_by, list) else [group_by]
        aggs = aggs if isinstance(aggs, list) else [aggs]

        group_by = [e.expr for e in group_by]
        aggs = [e.expr for e in aggs]
        return DataFrame(self.df.aggregate(group_by, aggs))

    def sort(self, *exprs: Expr | SortExpr) -> DataFrame:
        """Sort the DataFrame by the specified sorting expressions.

        Note that any expression can be turned into a sort expression by
        calling its` ``sort`` method.

        Args:
            exprs: Sort expressions, applied in order.

        Returns:
            DataFrame after sorting.
        """
        exprs_raw = [sort_or_default(expr) for expr in exprs]
        return DataFrame(self.df.sort(*exprs_raw))

    def cast(self, mapping: dict[str, pa.DataType[Any]]) -> DataFrame:
        """Cast one or more columns to a different data type.

        Args:
            mapping: Mapped with column as key and column dtype as value.

        Returns:
            DataFrame after casting columns
        """
        exprs = [Expr.column(col).cast(dtype) for col, dtype in mapping.items()]
        return self.with_columns(exprs)

    def limit(self, count: int, offset: int = 0) -> DataFrame:
        """Return a new :py:class:`DataFrame` with a limited number of rows.

        Args:
            count: Number of rows to limit the DataFrame to.
            offset: Number of rows to skip.

        Returns:
            DataFrame after limiting.
        """
        return DataFrame(self.df.limit(count, offset))

    def collect(self) -> list[pa.RecordBatch]:
        """Execute this :py:class:`DataFrame` and collect results into memory.

        Prior to calling ``collect``, modifying a DataFrme simply updates a plan
        (no actual computation is performed). Calling ``collect`` triggers the
        computation.

        Returns:
            List of :py:class:`pyarrow.RecordBatch` collected from the DataFrame.
        """
        return self.df.collect()

    def cache(self) -> DataFrame:
        """Cache the DataFrame as a memory table.

        Returns:
            Cached DataFrame.
        """
        return DataFrame(self.df.cache())

    def collect_partitioned(self) -> list[list[pa.RecordBatch]]:
        """Execute this DataFrame and collect all partitioned results.

        This operation returns :py:class:`pyarrow.RecordBatch` maintaining the input
        partitioning.

        Returns:
            List of list of :py:class:`RecordBatch` collected from the
                DataFrame.
        """
        return self.df.collect_partitioned()

    def show(self, num: int = 20) -> None:
        """Execute the DataFrame and print the result to the console.

        Args:
            num: Number of lines to show.
        """
        self.df.show(num)

    def distinct(self) -> DataFrame:
        """Return a new :py:class:`DataFrame` with all duplicated rows removed.

        Returns:
            DataFrame after removing duplicates.
        """
        return DataFrame(self.df.distinct())

    def join(
        self,
        right: DataFrame,
        join_keys: tuple[list[str], list[str]],
        how: str,
    ) -> DataFrame:
        """Join this :py:class:`DataFrame` with another :py:class:`DataFrame`.

        Join keys are a pair of lists of column names in the left and right
        dataframes, respectively. These lists must have the same length.

        Args:
            right: Other DataFrame to join with.
            join_keys: Tuple of two lists of column names to join on.
            how: Type of join to perform. Supported types are "inner", "left",
                "right", "full", "semi", "anti".

        Returns:
            DataFrame after join.
        """
        return DataFrame(self.df.join(right.df, join_keys, how))

    def join_on(
        self,
        right: DataFrame,
        *on_exprs: Expr,
        how: Literal["inner", "left", "right", "full", "semi", "anti"] = "inner",
    ) -> DataFrame:
        """Join two :py:class:`DataFrame`using the specified expressions.

        On expressions are used to support in-equality predicates. Equality
        predicates are correctly optimized

        Args:
            right: Other DataFrame to join with.
            on_exprs: single or multiple (in)-equality predicates.
            how: Type of join to perform. Supported types are "inner", "left",
                "right", "full", "semi", "anti".

        Returns:
            DataFrame after join.
        """
        exprs = [expr.expr for expr in on_exprs]
        return DataFrame(self.df.join_on(right.df, exprs, how))

    def explain(self, verbose: bool = False, analyze: bool = False) -> DataFrame:
        """Return a DataFrame with the explanation of its plan so far.

        If ``analyze`` is specified, runs the plan and reports metrics.

        Args:
            verbose: If ``True``, more details will be included.
            analyze: If ``Tru`e``, the plan will run and metrics reported.

        Returns:
            DataFrame with the explanation of its plan.
        """
        return DataFrame(self.df.explain(verbose, analyze))

    def logical_plan(self) -> LogicalPlan:
        """Return the unoptimized ``LogicalPlan``.

        Returns:
            Unoptimized logical plan.
        """
        return LogicalPlan(self.df.logical_plan())

    def optimized_logical_plan(self) -> LogicalPlan:
        """Return the optimized ``LogicalPlan``.

        Returns:
            Optimized logical plan.
        """
        return LogicalPlan(self.df.optimized_logical_plan())

    def execution_plan(self) -> ExecutionPlan:
        """Return the execution/physical plan.

        Returns:
            Execution plan.
        """
        return ExecutionPlan(self.df.execution_plan())

    def repartition(self, num: int) -> DataFrame:
        """Repartition a DataFrame into ``num`` partitions.

        The batches allocation uses a round-robin algorithm.

        Args:
            num: Number of partitions to repartition the DataFrame into.

        Returns:
            Repartitioned DataFrame.
        """
        return DataFrame(self.df.repartition(num))

    def repartition_by_hash(self, *exprs: Expr, num: int) -> DataFrame:
        """Repartition a DataFrame using a hash partitioning scheme.

        Args:
            exprs: Expressions to evaluate and perform hashing on.
            num: Number of partitions to repartition the DataFrame into.

        Returns:
            Repartitioned DataFrame.
        """
        exprs = [expr.expr for expr in exprs]
        return DataFrame(self.df.repartition_by_hash(*exprs, num=num))

    def union(self, other: DataFrame, distinct: bool = False) -> DataFrame:
        """Calculate the union of two :py:class:`DataFrame`.

        The two :py:class:`DataFrame` must have exactly the same schema.

        Args:
            other: DataFrame to union with.
            distinct: If ``True``, duplicate rows will be removed.

        Returns:
            DataFrame after union.
        """
        return DataFrame(self.df.union(other.df, distinct))

    def union_distinct(self, other: DataFrame) -> DataFrame:
        """Calculate the distinct union of two :py:class:`DataFrame`.

        The two :py:class:`DataFrame` must have exactly the same schema.
        Any duplicate rows are discarded.

        Args:
            other: DataFrame to union with.

        Returns:
            DataFrame after union.
        """
        return DataFrame(self.df.union_distinct(other.df))

    def intersect(self, other: DataFrame) -> DataFrame:
        """Calculate the intersection of two :py:class:`DataFrame`.

        The two :py:class:`DataFrame` must have exactly the same schema.

        Args:
            other:  DataFrame to intersect with.

        Returns:
            DataFrame after intersection.
        """
        return DataFrame(self.df.intersect(other.df))

    def except_all(self, other: DataFrame) -> DataFrame:
        """Calculate the exception of two :py:class:`DataFrame`.

        The two :py:class:`DataFrame` must have exactly the same schema.

        Args:
            other: DataFrame to calculate exception with.

        Returns:
            DataFrame after exception.
        """
        return DataFrame(self.df.except_all(other.df))

    def write_csv(self, path: str | pathlib.Path, with_header: bool = False) -> None:
        """Execute the :py:class:`DataFrame`  and write the results to a CSV file.

        Args:
            path: Path of the CSV file to write.
            with_header: If true, output the CSV header row.
        """
        self.df.write_csv(str(path), with_header)

    def write_parquet(
        self,
        path: str | pathlib.Path,
        compression: str = "uncompressed",
        compression_level: int | None = None,
    ) -> None:
        """Execute the :py:class:`DataFrame` and write the results to a Parquet file.

        Args:
            path: Path of the Parquet file to write.
            compression: Compression type to use.
            compression_level: Compression level to use.
        """
        self.df.write_parquet(str(path), compression, compression_level)

    def write_json(self, path: str | pathlib.Path) -> None:
        """Execute the :py:class:`DataFrame` and write the results to a JSON file.

        Args:
            path: Path of the JSON file to write.
        """
        self.df.write_json(str(path))

    def to_arrow_table(self) -> pa.Table:
        """Execute the :py:class:`DataFrame` and convert it into an Arrow Table.

        Returns:
            Arrow Table.
        """
        return self.df.to_arrow_table()

    def execute_stream(self) -> RecordBatchStream:
        """Executes this DataFrame and returns a stream over a single partition.

        Returns:
            Record Batch Stream over a single partition.
        """
        return RecordBatchStream(self.df.execute_stream())

    def execute_stream_partitioned(self) -> list[RecordBatchStream]:
        """Executes this DataFrame and returns a stream for each partition.

        Returns:
            One record batch stream per partition.
        """
        streams = self.df.execute_stream_partitioned()
        return [RecordBatchStream(rbs) for rbs in streams]

    def to_pandas(self) -> pd.DataFrame:
        """Execute the :py:class:`DataFrame` and convert it into a Pandas DataFrame.

        Returns:
            Pandas DataFrame.
        """
        return self.df.to_pandas()

    def to_pylist(self) -> list[dict[str, Any]]:
        """Execute the :py:class:`DataFrame` and convert it into a list of dictionaries.

        Returns:
            List of dictionaries.
        """
        return self.df.to_pylist()

    def to_pydict(self) -> dict[str, list[Any]]:
        """Execute the :py:class:`DataFrame` and convert it into a dictionary of lists.

        Returns:
            Dictionary of lists.
        """
        return self.df.to_pydict()

    def to_polars(self) -> pl.DataFrame:
        """Execute the :py:class:`DataFrame` and convert it into a Polars DataFrame.

        Returns:
            Polars DataFrame.
        """
        return self.df.to_polars()

    def count(self) -> int:
        """Return the total number of rows in this :py:class:`DataFrame`.

        Note that this method will actually run a plan to calculate the
        count, which may be slow for large or complicated DataFrames.

        Returns:
            Number of rows in the DataFrame.
        """
        return self.df.count()

    @deprecated("Use :py:func:`unnest_columns` instead.")
    def unnest_column(self, column: str, preserve_nulls: bool = True) -> DataFrame:
        """See :py:func:`unnest_columns`."""
        return DataFrame(self.df.unnest_column(column, preserve_nulls=preserve_nulls))

    def unnest_columns(self, *columns: str, preserve_nulls: bool = True) -> DataFrame:
        """Expand columns of arrays into a single row per array element.

        Args:
            columns: Column names to perform unnest operation on.
            preserve_nulls: If False, rows with null entries will not be
                returned.

        Returns:
            A DataFrame with the columns expanded.
        """
        columns = [c for c in columns]
        return DataFrame(self.df.unnest_columns(columns, preserve_nulls=preserve_nulls))

    def __arrow_c_stream__(self, requested_schema: pa.Schema) -> Any:
        """Export an Arrow PyCapsule Stream.

        This will execute and collect the DataFrame. We will attempt to respect the
        requested schema, but only trivial transformations will be applied such as only
        returning the fields listed in the requested schema if their data types match
        those in the DataFrame.

        Args:
            requested_schema: Attempt to provide the DataFrame using this schema.

        Returns:
            Arrow PyCapsule object.
        """
        return self.df.__arrow_c_stream__(requested_schema)

    def transform(self, func: Callable[..., DataFrame], *args: Any) -> DataFrame:
        """Apply a function to the current DataFrame which returns another DataFrame.

        This is useful for chaining together multiple functions. For example::

            def add_3(df: DataFrame) -> DataFrame:
                return df.with_column("modified", lit(3))

            def within_limit(df: DataFrame, limit: int) -> DataFrame:
                return df.filter(col("a") < lit(limit)).distinct()

            df = df.transform(modify_df).transform(within_limit, 4)

        Args:
            func: A callable function that takes a DataFrame as it's first argument
            args: Zero or more arguments to pass to `func`

        Returns:
            DataFrame: After applying func to the original dataframe.
        """
        return func(self, *args)<|MERGE_RESOLUTION|>--- conflicted
+++ resolved
@@ -21,11 +21,8 @@
 
 from __future__ import annotations
 
-<<<<<<< HEAD
-from typing import Any, Iterable, List, TYPE_CHECKING
-=======
+
 from typing import Any, Iterable, List, Literal, TYPE_CHECKING
->>>>>>> 7cca0283
 from datafusion.record_batch import RecordBatchStream
 from typing_extensions import deprecated
 from datafusion.plan import LogicalPlan, ExecutionPlan
@@ -178,16 +175,6 @@
     def with_columns(
         self, *exprs: Expr | Iterable[Expr], **named_exprs: Expr
     ) -> DataFrame:
-<<<<<<< HEAD
-        """Add an additional column to the DataFrame.
-
-        Args:
-            *exprs: Name of the column to add.
-            **named_exprs: Expression to compute the column.
-
-        Returns:
-            DataFrame with the new column.
-=======
         """Add columns to the DataFrame.
 
         By passing expressions, iteratables of expressions, or named expressions. To
@@ -207,7 +194,6 @@
 
         Returns:
             DataFrame with the new columns added.
->>>>>>> 7cca0283
         """
 
         def _simplify_expression(
