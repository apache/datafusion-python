# Licensed to the Apache Software Foundation (ASF) under one
# or more contributor license agreements.  See the NOTICE file
# distributed with this work for additional information
# regarding copyright ownership.  The ASF licenses this file
# to you under the Apache License, Version 2.0 (the
# "License"); you may not use this file except in compliance
# with the License.  You may obtain a copy of the License at
#
#   http://www.apache.org/licenses/LICENSE-2.0
#
# Unless required by applicable law or agreed to in writing,
# software distributed under the License is distributed on an
# "AS IS" BASIS, WITHOUT WARRANTIES OR CONDITIONS OF ANY
# KIND, either express or implied.  See the License for the
# specific language governing permissions and limitations
# under the License.

"""Provides the user-defined functions for evaluation of dataframes."""

from __future__ import annotations

import functools
from abc import ABCMeta, abstractmethod
from enum import Enum
from typing import TYPE_CHECKING, Callable, List, Optional, TypeVar

import pyarrow

import datafusion._internal as df_internal
from datafusion.expr import Expr

if TYPE_CHECKING:
    _R = TypeVar("_R", bound=pyarrow.DataType)


class Volatility(Enum):
    """Defines how stable or volatile a function is.

    When setting the volatility of a function, you can either pass this
    enumeration or a ``str``. The ``str`` equivalent is the lower case value of the
    name (`"immutable"`, `"stable"`, or `"volatile"`).
    """

    Immutable = 1
    """An immutable function will always return the same output when given the
    same input.

    DataFusion will attempt to inline immutable functions during planning.
    """

    Stable = 2
    """
    Returns the same value for a given input within a single queries.

    A stable function may return different values given the same input across
    different queries but must return the same value for a given input within a
    query. An example of this is the ``Now`` function. DataFusion will attempt to
    inline ``Stable`` functions during planning, when possible. For query
    ``select col1, now() from t1``, it might take a while to execute but ``now()``
    column will be the same for each output row, which is evaluated during
    planning.
    """

    Volatile = 3
    """A volatile function may change the return value from evaluation to
    evaluation.

    Multiple invocations of a volatile function may return different results
    when used in the same query. An example of this is the random() function.
    DataFusion can not evaluate such functions during planning. In the query
    ``select col1, random() from t1``, ``random()`` function will be evaluated
    for each output row, resulting in a unique random value for each row.
    """

    def __str__(self):
        """Returns the string equivalent."""
        return self.name.lower()


class ScalarUDF:
    """Class for performing scalar user-defined functions (UDF).

    Scalar UDFs operate on a row by row basis. See also :py:class:`AggregateUDF` for
    operating on a group of rows.
    """

    def __init__(
        self,
        name: str,
        func: Callable[..., _R],
        input_types: pyarrow.DataType | list[pyarrow.DataType],
        return_type: _R,
        volatility: Volatility | str,
    ) -> None:
        """Instantiate a scalar user-defined function (UDF).

        See helper method :py:func:`udf` for argument details.
        """
        if isinstance(input_types, pyarrow.DataType):
            input_types = [input_types]
        self._udf = df_internal.ScalarUDF(
            name, func, input_types, return_type, str(volatility)
        )

    def __call__(self, *args: Expr) -> Expr:
        """Execute the UDF.

        This function is not typically called by an end user. These calls will
        occur during the evaluation of the dataframe.
        """
        args_raw = [arg.expr for arg in args]
        return Expr(self._udf.__call__(*args_raw))

    class udf:
        """Create a new User-Defined Function (UDF).

        This class can be used both as a **function** and as a **decorator**.

        Usage:
            - **As a function**: Call `udf(func, input_types, return_type, volatility,
              name)`.
            - **As a decorator**: Use `@udf(input_types, return_type, volatility,
              name)`. In this case, do **not** pass `func` explicitly.

        Args:
            func (Callable, optional): **Only needed when calling as a function.**
                Skip this argument when using `udf` as a decorator.
            input_types (list[pyarrow.DataType]): The data types of the arguments
                to `func`. This list must be of the same length as the number of
                arguments.
            return_type (_R): The data type of the return value from the function.
            volatility (Volatility | str): See `Volatility` for allowed values.
            name (Optional[str]): A descriptive name for the function.

        Returns:
            A user-defined function that can be used in SQL expressions,
            data aggregation, or window function calls.

        Example:
            **Using `udf` as a function:**
            ```
            def double_func(x):
                return x * 2
            double_udf = udf(double_func, [pyarrow.int32()], pyarrow.int32(),
            "volatile", "double_it")
            ```

            **Using `udf` as a decorator:**
            ```
            @udf([pyarrow.int32()], pyarrow.int32(), "volatile", "double_it")
            def double_udf(x):
                return x * 2
            ```
        """

        def __new__(cls, *args, **kwargs):
            """Create a new UDF.

            Trigger UDF function or decorator depending on if the first args is callable
            """
            if args and callable(args[0]):
                # Case 1: Used as a function, require the first parameter to be callable
                return cls._function(*args, **kwargs)
            else:
                # Case 2: Used as a decorator with parameters
                return cls._decorator(*args, **kwargs)

        @staticmethod
        def _function(
            func: Callable[..., _R],
            input_types: list[pyarrow.DataType],
            return_type: _R,
            volatility: Volatility | str,
            name: Optional[str] = None,
        ) -> ScalarUDF:
            if not callable(func):
                raise TypeError("`func` argument must be callable")
            if name is None:
                if hasattr(func, "__qualname__"):
                    name = func.__qualname__.lower()
                else:
                    name = func.__class__.__name__.lower()
            return ScalarUDF(
                name=name,
                func=func,
                input_types=input_types,
                return_type=return_type,
                volatility=volatility,
            )

        @staticmethod
        def _decorator(
            input_types: list[pyarrow.DataType],
            return_type: _R,
            volatility: Volatility | str,
            name: Optional[str] = None,
        ):
            def decorator(func):
                udf_caller = ScalarUDF.udf(
                    func, input_types, return_type, volatility, name
                )

                @functools.wraps(func)
                def wrapper(*args, **kwargs):
                    return udf_caller(*args, **kwargs)

                return wrapper

            return decorator


class Accumulator(metaclass=ABCMeta):
    """Defines how an :py:class:`AggregateUDF` accumulates values."""

    @abstractmethod
    def state(self) -> List[pyarrow.Scalar]:
        """Return the current state."""
        pass

    @abstractmethod
    def update(self, *values: pyarrow.Array) -> None:
        """Evaluate an array of values and update state."""
        pass

    @abstractmethod
    def merge(self, states: List[pyarrow.Array]) -> None:
        """Merge a set of states."""
        pass

    @abstractmethod
    def evaluate(self) -> pyarrow.Scalar:
        """Return the resultant value."""
        pass


class AggregateUDF:
    """Class for performing scalar user-defined functions (UDF).

    Aggregate UDFs operate on a group of rows and return a single value. See
    also :py:class:`ScalarUDF` for operating on a row by row basis.
    """

    def __init__(
        self,
        name: str,
        accumulator: Callable[[], Accumulator],
        input_types: list[pyarrow.DataType],
        return_type: pyarrow.DataType,
        state_type: list[pyarrow.DataType],
        volatility: Volatility | str,
    ) -> None:
        """Instantiate a user-defined aggregate function (UDAF).

        See :py:func:`udaf` for a convenience function and argument
        descriptions.
        """
        self._udaf = df_internal.AggregateUDF(
            name,
            accumulator,
            input_types,
            return_type,
            state_type,
            str(volatility),
        )

    def __call__(self, *args: Expr) -> Expr:
        """Execute the UDAF.

        This function is not typically called by an end user. These calls will
        occur during the evaluation of the dataframe.
        """
        args_raw = [arg.expr for arg in args]
        return Expr(self._udaf.__call__(*args_raw))

    class udaf:
        """Create a new User-Defined Aggregate Function (UDAF).

        This class allows you to define an **aggregate function** that can be used in
        data aggregation or window function calls.

        Usage:
            - **As a function**: Call `udaf(accum, input_types, return_type, state_type,
                volatility, name)`.
            - **As a decorator**: Use `@udaf(input_types, return_type, state_type,
                volatility, name)`.
            When using `udaf` as a decorator, **do not pass `accum` explicitly**.

        **Function example:**

            If your `:py:class:Accumulator` can be instantiated with no arguments, you
            can simply pass it's type as `accum`. If you need to pass additional
            arguments to it's constructor, you can define a lambda or a factory method.
            During runtime the `:py:class:Accumulator` will be constructed for every
            instance in which this UDAF is used. The following examples are all valid.
            ```
            import pyarrow as pa
            import pyarrow.compute as pc

            class Summarize(Accumulator):
                def __init__(self, bias: float = 0.0):
                    self._sum = pa.scalar(bias)

                def state(self) -> List[pa.Scalar]:
                    return [self._sum]

                def update(self, values: pa.Array) -> None:
                    self._sum = pa.scalar(self._sum.as_py() + pc.sum(values).as_py())

                def merge(self, states: List[pa.Array]) -> None:
                    self._sum = pa.scalar(self._sum.as_py() + pc.sum(states[0]).as_py())

                def evaluate(self) -> pa.Scalar:
                    return self._sum

            def sum_bias_10() -> Summarize:
                return Summarize(10.0)

            udaf1 = udaf(Summarize, pa.float64(), pa.float64(), [pa.float64()],
                "immutable")
            udaf2 = udaf(sum_bias_10, pa.float64(), pa.float64(), [pa.float64()],
                "immutable")
            udaf3 = udaf(lambda: Summarize(20.0), pa.float64(), pa.float64(),
                [pa.float64()], "immutable")
            ```

        **Decorator example:**
            ```
            @udaf(pa.float64(), pa.float64(), [pa.float64()], "immutable")
            def udf4() -> Summarize:
                return Summarize(10.0)
            ```

        Args:
            accum: The accumulator python function. **Only needed when calling as a
                function. Skip this argument when using `udaf` as a decorator.**
            input_types: The data types of the arguments to ``accum``.
            return_type: The data type of the return value.
            state_type: The data types of the intermediate accumulation.
            volatility: See :py:class:`Volatility` for allowed values.
            name: A descriptive name for the function.

        Returns:
            A user-defined aggregate function, which can be used in either data
            aggregation or window function calls.
        """

        def __new__(cls, *args, **kwargs):
            """Create a new UDAF.

            Trigger UDAF function or decorator depending on if the first args is
            callable
            """
            if args and callable(args[0]):
                # Case 1: Used as a function, require the first parameter to be callable
                return cls._function(*args, **kwargs)
            else:
                # Case 2: Used as a decorator with parameters
                return cls._decorator(*args, **kwargs)

        @staticmethod
        def _function(
            accum: Callable[[], Accumulator],
            input_types: pyarrow.DataType | list[pyarrow.DataType],
            return_type: pyarrow.DataType,
            state_type: list[pyarrow.DataType],
            volatility: Volatility | str,
            name: Optional[str] = None,
        ) -> AggregateUDF:
            if not callable(accum):
                raise TypeError("`func` must be callable.")
            if not isinstance(accum.__call__(), Accumulator):
                raise TypeError(
                    "Accumulator must implement the abstract base class Accumulator"
                )
            if name is None:
                name = accum.__call__().__class__.__qualname__.lower()
            if isinstance(input_types, pyarrow.DataType):
                input_types = [input_types]
            return AggregateUDF(
                name=name,
                accumulator=accum,
                input_types=input_types,
                return_type=return_type,
                state_type=state_type,
                volatility=volatility,
            )
<<<<<<< HEAD

        @staticmethod
        def _decorator(
            input_types: pyarrow.DataType | list[pyarrow.DataType],
            return_type: pyarrow.DataType,
            state_type: list[pyarrow.DataType],
            volatility: Volatility | str,
            name: Optional[str] = None,
        ):
            def decorator(accum: Callable[[], Accumulator]):
                udaf_caller = AggregateUDF.udaf(
                    accum, input_types, return_type, state_type, volatility, name
                )

                @functools.wraps(accum)
                def wrapper(*args, **kwargs):
                    return udaf_caller(*args, **kwargs)

                return wrapper

            return decorator
=======
        if name is None:
            name = accum.__call__().__class__.__qualname__.lower()
        assert name is not None
        if isinstance(input_types, pyarrow.DataType):
            input_types = [input_types]
        return AggregateUDF(
            name=name,
            accumulator=accum,
            input_types=input_types,
            return_type=return_type,
            state_type=state_type,
            volatility=volatility,
        )
>>>>>>> acd70409


class WindowEvaluator(metaclass=ABCMeta):
    """Evaluator class for user-defined window functions (UDWF).

    It is up to the user to decide which evaluate function is appropriate.

    +------------------------+--------------------------------+------------------+---------------------------+
    | ``uses_window_frame``  | ``supports_bounded_execution`` | ``include_rank`` | function_to_implement     |
    +========================+================================+==================+===========================+
    | False (default)        | False (default)                | False (default)  | ``evaluate_all``          |
    +------------------------+--------------------------------+------------------+---------------------------+
    | False                  | True                           | False            | ``evaluate``              |
    +------------------------+--------------------------------+------------------+---------------------------+
    | False                  | True/False                     | True             | ``evaluate_all_with_rank``|
    +------------------------+--------------------------------+------------------+---------------------------+
    | True                   | True/False                     | True/False       | ``evaluate``              |
    +------------------------+--------------------------------+------------------+---------------------------+
    """  # noqa: W505

    def memoize(self) -> None:
        """Perform a memoize operation to improve performance.

        When the window frame has a fixed beginning (e.g UNBOUNDED
        PRECEDING), some functions such as FIRST_VALUE and
        NTH_VALUE do not need the (unbounded) input once they have
        seen a certain amount of input.

        `memoize` is called after each input batch is processed, and
        such functions can save whatever they need
        """
        pass

    def get_range(self, idx: int, num_rows: int) -> tuple[int, int]:
        """Return the range for the window fuction.

        If `uses_window_frame` flag is `false`. This method is used to
        calculate required range for the window function during
        stateful execution.

        Generally there is no required range, hence by default this
        returns smallest range(current row). e.g seeing current row is
        enough to calculate window result (such as row_number, rank,
        etc)

        Args:
            idx:: Current index
            num_rows: Number of rows.
        """
        return (idx, idx + 1)

    def is_causal(self) -> bool:
        """Get whether evaluator needs future data for its result."""
        return False

    def evaluate_all(self, values: list[pyarrow.Array], num_rows: int) -> pyarrow.Array:
        """Evaluate a window function on an entire input partition.

        This function is called once per input *partition* for window functions that
        *do not use* values from the window frame, such as
        :py:func:`~datafusion.functions.row_number`, :py:func:`~datafusion.functions.rank`,
        :py:func:`~datafusion.functions.dense_rank`, :py:func:`~datafusion.functions.percent_rank`,
        :py:func:`~datafusion.functions.cume_dist`, :py:func:`~datafusion.functions.lead`,
        and :py:func:`~datafusion.functions.lag`.

        It produces the result of all rows in a single pass. It
        expects to receive the entire partition as the ``value`` and
        must produce an output column with one output row for every
        input row.

        ``num_rows`` is required to correctly compute the output in case
        ``len(values) == 0``

        Implementing this function is an optimization. Certain window
        functions are not affected by the window frame definition or
        the query doesn't have a frame, and ``evaluate`` skips the
        (costly) window frame boundary calculation and the overhead of
        calling ``evaluate`` for each output row.

        For example, the `LAG` built in window function does not use
        the values of its window frame (it can be computed in one shot
        on the entire partition with ``Self::evaluate_all`` regardless of the
        window defined in the ``OVER`` clause)

        .. code-block:: text

            lag(x, 1) OVER (ORDER BY z ROWS BETWEEN 2 PRECEDING AND 3 FOLLOWING)

        However, ``avg()`` computes the average in the window and thus
        does use its window frame.

        .. code-block:: text

            avg(x) OVER (PARTITION BY y ORDER BY z ROWS BETWEEN 2 PRECEDING AND 3 FOLLOWING)
        """  # noqa: W505
        pass

    def evaluate(
        self, values: list[pyarrow.Array], eval_range: tuple[int, int]
    ) -> pyarrow.Scalar:
        """Evaluate window function on a range of rows in an input partition.

        This is the simplest and most general function to implement
        but also the least performant as it creates output one row at
        a time. It is typically much faster to implement stateful
        evaluation using one of the other specialized methods on this
        trait.

        Returns a [`ScalarValue`] that is the value of the window
        function within `range` for the entire partition. Argument
        `values` contains the evaluation result of function arguments
        and evaluation results of ORDER BY expressions. If function has a
        single argument, `values[1..]` will contain ORDER BY expression results.
        """
        pass

    def evaluate_all_with_rank(
        self, num_rows: int, ranks_in_partition: list[tuple[int, int]]
    ) -> pyarrow.Array:
        """Called for window functions that only need the rank of a row.

        Evaluate the partition evaluator against the partition using
        the row ranks. For example, ``rank(col("a"))`` produces

        .. code-block:: text

            a | rank
            - + ----
            A | 1
            A | 1
            C | 3
            D | 4
            D | 4

        For this case, `num_rows` would be `5` and the
        `ranks_in_partition` would be called with

        .. code-block:: text

            [
                (0,1),
                (2,2),
                (3,4),
            ]

        The user must implement this method if ``include_rank`` returns True.
        """
        pass

    def supports_bounded_execution(self) -> bool:
        """Can the window function be incrementally computed using bounded memory?"""
        return False

    def uses_window_frame(self) -> bool:
        """Does the window function use the values from the window frame?"""
        return False

    def include_rank(self) -> bool:
        """Can this function be evaluated with (only) rank?"""
        return False


if TYPE_CHECKING:
    _W = TypeVar("_W", bound=WindowEvaluator)


class WindowUDF:
    """Class for performing window user-defined functions (UDF).

    Window UDFs operate on a partition of rows. See
    also :py:class:`ScalarUDF` for operating on a row by row basis.
    """

    def __init__(
        self,
        name: str,
        func: Callable[[], WindowEvaluator],
        input_types: list[pyarrow.DataType],
        return_type: pyarrow.DataType,
        volatility: Volatility | str,
    ) -> None:
        """Instantiate a user-defined window function (UDWF).

        See :py:func:`udwf` for a convenience function and argument
        descriptions.
        """
        self._udwf = df_internal.WindowUDF(
            name, func, input_types, return_type, str(volatility)
        )

    def __call__(self, *args: Expr) -> Expr:
        """Execute the UDWF.

        This function is not typically called by an end user. These calls will
        occur during the evaluation of the dataframe.
        """
        args_raw = [arg.expr for arg in args]
        return Expr(self._udwf.__call__(*args_raw))

    @staticmethod
    def udwf(
        func: Callable[[], WindowEvaluator],
        input_types: pyarrow.DataType | list[pyarrow.DataType],
        return_type: pyarrow.DataType,
        volatility: Volatility | str,
        name: Optional[str] = None,
    ) -> WindowUDF:
        """Create a new User-Defined Window Function.

        If your :py:class:`WindowEvaluator` can be instantiated with no arguments, you
        can simply pass it's type as ``func``. If you need to pass additional arguments
        to it's constructor, you can define a lambda or a factory method. During runtime
        the :py:class:`WindowEvaluator` will be constructed for every instance in
        which this UDWF is used. The following examples are all valid.

        .. code-block:: python

            import pyarrow as pa

            class BiasedNumbers(WindowEvaluator):
                def __init__(self, start: int = 0) -> None:
                    self.start = start

                def evaluate_all(self, values: list[pa.Array], num_rows: int) -> pa.Array:
                    return pa.array([self.start + i for i in range(num_rows)])

            def bias_10() -> BiasedNumbers:
                return BiasedNumbers(10)

            udwf1 = udwf(BiasedNumbers, pa.int64(), pa.int64(), "immutable")
            udwf2 = udwf(bias_10, pa.int64(), pa.int64(), "immutable")
            udwf3 = udwf(lambda: BiasedNumbers(20), pa.int64(), pa.int64(), "immutable")

        Args:
            func: A callable to create the window function.
            input_types: The data types of the arguments to ``func``.
            return_type: The data type of the return value.
            volatility: See :py:class:`Volatility` for allowed values.
            arguments: A list of arguments to pass in to the __init__ method for accum.
            name: A descriptive name for the function.

        Returns:
            A user-defined window function.
        """  # noqa W505
        if not callable(func):
            raise TypeError("`func` must be callable.")
        if not isinstance(func.__call__(), WindowEvaluator):
            raise TypeError(
                "`func` must implement the abstract base class WindowEvaluator"
            )
        if name is None:
            name = func.__call__().__class__.__qualname__.lower()
        if isinstance(input_types, pyarrow.DataType):
            input_types = [input_types]
        return WindowUDF(
            name=name,
            func=func,
            input_types=input_types,
            return_type=return_type,
            volatility=volatility,
        )<|MERGE_RESOLUTION|>--- conflicted
+++ resolved
@@ -384,7 +384,6 @@
                 state_type=state_type,
                 volatility=volatility,
             )
-<<<<<<< HEAD
 
         @staticmethod
         def _decorator(
@@ -406,21 +405,6 @@
                 return wrapper
 
             return decorator
-=======
-        if name is None:
-            name = accum.__call__().__class__.__qualname__.lower()
-        assert name is not None
-        if isinstance(input_types, pyarrow.DataType):
-            input_types = [input_types]
-        return AggregateUDF(
-            name=name,
-            accumulator=accum,
-            input_types=input_types,
-            return_type=return_type,
-            state_type=state_type,
-            volatility=volatility,
-        )
->>>>>>> acd70409
 
 
 class WindowEvaluator(metaclass=ABCMeta):
