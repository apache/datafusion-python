# Licensed to the Apache Software Foundation (ASF) under one
# or more contributor license agreements.  See the NOTICE file
# distributed with this work for additional information
# regarding copyright ownership.  The ASF licenses this file
# to you under the Apache License, Version 2.0 (the
# "License"); you may not use this file except in compliance
# with the License.  You may obtain a copy of the License at
#
#   http://www.apache.org/licenses/LICENSE-2.0
#
# Unless required by applicable law or agreed to in writing,
# software distributed under the License is distributed on an
# "AS IS" BASIS, WITHOUT WARRANTIES OR CONDITIONS OF ANY
# KIND, either express or implied.  See the License for the
# specific language governing permissions and limitations
# under the License.

"""This module supports expressions, one of the core concepts in DataFusion.

See :ref:`Expressions` in the online documentation for more details.
"""

from __future__ import annotations

from typing import TYPE_CHECKING, Any, ClassVar, Optional

import pyarrow as pa

try:
    from warnings import deprecated  # Python 3.13+
except ImportError:
    from typing_extensions import deprecated  # Python 3.12

from datafusion.common import DataTypeMap, NullTreatment, RexType

from ._internal import expr as expr_internal
from ._internal import functions as functions_internal

if TYPE_CHECKING:
    from datafusion.plan import LogicalPlan

# The following are imported from the internal representation. We may choose to
# give these all proper wrappers, or to simply leave as is. These were added
# in order to support passing the `test_imports` unit test.
# Tim Saucer note: It is not clear to me what the use case is for exposing
# these definitions to the end user.

Alias = expr_internal.Alias
Analyze = expr_internal.Analyze
Aggregate = expr_internal.Aggregate
AggregateFunction = expr_internal.AggregateFunction
Between = expr_internal.Between
BinaryExpr = expr_internal.BinaryExpr
Case = expr_internal.Case
Cast = expr_internal.Cast
Column = expr_internal.Column
CopyTo = expr_internal.CopyTo
CreateCatalog = expr_internal.CreateCatalog
CreateCatalogSchema = expr_internal.CreateCatalogSchema
CreateExternalTable = expr_internal.CreateExternalTable
CreateFunction = expr_internal.CreateFunction
CreateFunctionBody = expr_internal.CreateFunctionBody
CreateIndex = expr_internal.CreateIndex
CreateMemoryTable = expr_internal.CreateMemoryTable
CreateView = expr_internal.CreateView
Deallocate = expr_internal.Deallocate
DescribeTable = expr_internal.DescribeTable
Distinct = expr_internal.Distinct
DmlStatement = expr_internal.DmlStatement
DropCatalogSchema = expr_internal.DropCatalogSchema
DropFunction = expr_internal.DropFunction
DropTable = expr_internal.DropTable
DropView = expr_internal.DropView
EmptyRelation = expr_internal.EmptyRelation
Execute = expr_internal.Execute
Exists = expr_internal.Exists
Explain = expr_internal.Explain
Extension = expr_internal.Extension
FileType = expr_internal.FileType
Filter = expr_internal.Filter
GroupingSet = expr_internal.GroupingSet
Join = expr_internal.Join
ILike = expr_internal.ILike
InList = expr_internal.InList
InSubquery = expr_internal.InSubquery
IsFalse = expr_internal.IsFalse
IsNotTrue = expr_internal.IsNotTrue
IsNull = expr_internal.IsNull
IsTrue = expr_internal.IsTrue
IsUnknown = expr_internal.IsUnknown
IsNotFalse = expr_internal.IsNotFalse
IsNotNull = expr_internal.IsNotNull
IsNotUnknown = expr_internal.IsNotUnknown
JoinConstraint = expr_internal.JoinConstraint
JoinType = expr_internal.JoinType
Like = expr_internal.Like
Limit = expr_internal.Limit
Literal = expr_internal.Literal
Negative = expr_internal.Negative
Not = expr_internal.Not
OperateFunctionArg = expr_internal.OperateFunctionArg
Partitioning = expr_internal.Partitioning
Placeholder = expr_internal.Placeholder
Prepare = expr_internal.Prepare
Projection = expr_internal.Projection
RecursiveQuery = expr_internal.RecursiveQuery
Repartition = expr_internal.Repartition
ScalarSubquery = expr_internal.ScalarSubquery
ScalarVariable = expr_internal.ScalarVariable
SetVariable = expr_internal.SetVariable
SimilarTo = expr_internal.SimilarTo
Sort = expr_internal.Sort
Subquery = expr_internal.Subquery
SubqueryAlias = expr_internal.SubqueryAlias
TableScan = expr_internal.TableScan
TransactionAccessMode = expr_internal.TransactionAccessMode
TransactionConclusion = expr_internal.TransactionConclusion
TransactionEnd = expr_internal.TransactionEnd
TransactionIsolationLevel = expr_internal.TransactionIsolationLevel
TransactionStart = expr_internal.TransactionStart
TryCast = expr_internal.TryCast
Union = expr_internal.Union
Unnest = expr_internal.Unnest
UnnestExpr = expr_internal.UnnestExpr
Values = expr_internal.Values
WindowExpr = expr_internal.WindowExpr

__all__ = [
    "Aggregate",
    "AggregateFunction",
    "Alias",
    "Analyze",
    "Between",
    "BinaryExpr",
    "Case",
    "CaseBuilder",
    "Cast",
    "Column",
    "CopyTo",
    "CreateCatalog",
    "CreateCatalogSchema",
    "CreateExternalTable",
    "CreateFunction",
    "CreateFunctionBody",
    "CreateIndex",
    "CreateMemoryTable",
    "CreateView",
    "Deallocate",
    "DescribeTable",
    "Distinct",
    "DmlStatement",
    "DropCatalogSchema",
    "DropFunction",
    "DropTable",
    "DropView",
    "EmptyRelation",
    "Execute",
    "Exists",
    "Explain",
    "Expr",
    "Extension",
    "FileType",
    "Filter",
    "GroupingSet",
    "ILike",
    "InList",
    "InSubquery",
    "IsFalse",
    "IsNotFalse",
    "IsNotNull",
    "IsNotTrue",
    "IsNotUnknown",
    "IsNull",
    "IsTrue",
    "IsUnknown",
    "Join",
    "JoinConstraint",
    "JoinType",
    "Like",
    "Limit",
    "Literal",
    "Literal",
    "Negative",
    "Not",
    "OperateFunctionArg",
    "Partitioning",
    "Placeholder",
    "Prepare",
    "Projection",
    "RecursiveQuery",
    "Repartition",
    "ScalarSubquery",
    "ScalarVariable",
    "SetVariable",
    "SimilarTo",
    "Sort",
    "SortExpr",
    "Subquery",
    "SubqueryAlias",
    "TableScan",
    "TransactionAccessMode",
    "TransactionConclusion",
    "TransactionEnd",
    "TransactionIsolationLevel",
    "TransactionStart",
    "TryCast",
    "Union",
    "Unnest",
    "UnnestExpr",
    "Values",
    "Window",
    "WindowExpr",
    "WindowFrame",
    "WindowFrameBound",
]


def expr_list_to_raw_expr_list(
    expr_list: Optional[list[Expr]],
) -> Optional[list[expr_internal.Expr]]:
    """Helper function to convert an optional list to raw expressions."""
    return [e.expr for e in expr_list] if expr_list is not None else None


def sort_or_default(e: Expr | SortExpr) -> expr_internal.SortExpr:
    """Helper function to return a default Sort if an Expr is provided."""
    if isinstance(e, SortExpr):
        return e.raw_sort
    return SortExpr(e, ascending=True, nulls_first=True).raw_sort


def sort_list_to_raw_sort_list(
    sort_list: Optional[list[Expr | SortExpr]],
) -> Optional[list[expr_internal.SortExpr]]:
    """Helper function to return an optional sort list to raw variant."""
    return [sort_or_default(e) for e in sort_list] if sort_list is not None else None


class Expr:
    """Expression object.

    Expressions are one of the core concepts in DataFusion. See
    :ref:`Expressions` in the online documentation for more information.
    """

    def __init__(self, expr: expr_internal.RawExpr) -> None:
        """This constructor should not be called by the end user."""
        self.expr = expr

    def to_variant(self) -> Any:
        """Convert this expression into a python object if possible."""
        return self.expr.to_variant()

    @deprecated(
        "display_name() is deprecated. Use :py:meth:`~Expr.schema_name` instead"
    )
    def display_name(self) -> str:
        """Returns the name of this expression as it should appear in a schema.

        This name will not include any CAST expressions.
        """
        return self.schema_name()

    def schema_name(self) -> str:
        """Returns the name of this expression as it should appear in a schema.

        This name will not include any CAST expressions.
        """
        return self.expr.schema_name()

    def canonical_name(self) -> str:
        """Returns a complete string representation of this expression."""
        return self.expr.canonical_name()

    def variant_name(self) -> str:
        """Returns the name of the Expr variant.

        Ex: ``IsNotNull``, ``Literal``, ``BinaryExpr``, etc
        """
        return self.expr.variant_name()

    def __richcmp__(self, other: Expr, op: int) -> Expr:
        """Comparison operator."""
        return Expr(self.expr.__richcmp__(other.expr, op))

    def __repr__(self) -> str:
        """Generate a string representation of this expression."""
        return self.expr.__repr__()

    def __add__(self, rhs: Any) -> Expr:
        """Addition operator.

        Accepts either an expression or any valid PyArrow scalar literal value.
        """
        if not isinstance(rhs, Expr):
            rhs = Expr.literal(rhs)
        return Expr(self.expr.__add__(rhs.expr))

    def __sub__(self, rhs: Any) -> Expr:
        """Subtraction operator.

        Accepts either an expression or any valid PyArrow scalar literal value.
        """
        if not isinstance(rhs, Expr):
            rhs = Expr.literal(rhs)
        return Expr(self.expr.__sub__(rhs.expr))

    def __truediv__(self, rhs: Any) -> Expr:
        """Division operator.

        Accepts either an expression or any valid PyArrow scalar literal value.
        """
        if not isinstance(rhs, Expr):
            rhs = Expr.literal(rhs)
        return Expr(self.expr.__truediv__(rhs.expr))

    def __mul__(self, rhs: Any) -> Expr:
        """Multiplication operator.

        Accepts either an expression or any valid PyArrow scalar literal value.
        """
        if not isinstance(rhs, Expr):
            rhs = Expr.literal(rhs)
        return Expr(self.expr.__mul__(rhs.expr))

    def __mod__(self, rhs: Any) -> Expr:
        """Modulo operator (%).

        Accepts either an expression or any valid PyArrow scalar literal value.
        """
        if not isinstance(rhs, Expr):
            rhs = Expr.literal(rhs)
        return Expr(self.expr.__mod__(rhs.expr))

    def __and__(self, rhs: Expr) -> Expr:
        """Logical AND."""
        if not isinstance(rhs, Expr):
            rhs = Expr.literal(rhs)
        return Expr(self.expr.__and__(rhs.expr))

    def __or__(self, rhs: Expr) -> Expr:
        """Logical OR."""
        if not isinstance(rhs, Expr):
            rhs = Expr.literal(rhs)
        return Expr(self.expr.__or__(rhs.expr))

    def __invert__(self) -> Expr:
        """Binary not (~)."""
        return Expr(self.expr.__invert__())

    def __getitem__(self, key: str | int) -> Expr:
        """Retrieve sub-object.

        If ``key`` is a string, returns the subfield of the struct.
        If ``key`` is an integer, retrieves the element in the array. Note that the
        element index begins at ``0``, unlike `array_element` which begins at ``1``.
        """
        if isinstance(key, int):
            return Expr(
                functions_internal.array_element(self.expr, Expr.literal(key + 1).expr)
            )
        return Expr(self.expr.__getitem__(key))

    def __eq__(self, rhs: object) -> Expr:
        """Equal to.

        Accepts either an expression or any valid PyArrow scalar literal value.
        """
        if not isinstance(rhs, Expr):
            rhs = Expr.literal(rhs)
        return Expr(self.expr.__eq__(rhs.expr))

    def __ne__(self, rhs: object) -> Expr:
        """Not equal to.

        Accepts either an expression or any valid PyArrow scalar literal value.
        """
        if not isinstance(rhs, Expr):
            rhs = Expr.literal(rhs)
        return Expr(self.expr.__ne__(rhs.expr))

    def __ge__(self, rhs: Any) -> Expr:
        """Greater than or equal to.

        Accepts either an expression or any valid PyArrow scalar literal value.
        """
        if not isinstance(rhs, Expr):
            rhs = Expr.literal(rhs)
        return Expr(self.expr.__ge__(rhs.expr))

    def __gt__(self, rhs: Any) -> Expr:
        """Greater than.

        Accepts either an expression or any valid PyArrow scalar literal value.
        """
        if not isinstance(rhs, Expr):
            rhs = Expr.literal(rhs)
        return Expr(self.expr.__gt__(rhs.expr))

    def __le__(self, rhs: Any) -> Expr:
        """Less than or equal to.

        Accepts either an expression or any valid PyArrow scalar literal value.
        """
        if not isinstance(rhs, Expr):
            rhs = Expr.literal(rhs)
        return Expr(self.expr.__le__(rhs.expr))

    def __lt__(self, rhs: Any) -> Expr:
        """Less than.

        Accepts either an expression or any valid PyArrow scalar literal value.
        """
        if not isinstance(rhs, Expr):
            rhs = Expr.literal(rhs)
        return Expr(self.expr.__lt__(rhs.expr))

    __radd__ = __add__
    __rand__ = __and__
    __rmod__ = __mod__
    __rmul__ = __mul__
    __ror__ = __or__
    __rsub__ = __sub__
    __rtruediv__ = __truediv__

    @staticmethod
    def literal(value: Any) -> Expr:
        """Creates a new expression representing a scalar value.

        ``value`` must be a valid PyArrow scalar value or easily castable to one.
        """
        if isinstance(value, str):
            value = pa.scalar(value, type=pa.string_view())
        if not isinstance(value, pa.Scalar):
            value = pa.scalar(value)
        return Expr(expr_internal.RawExpr.literal(value))

    @staticmethod
    def string_literal(value: str) -> Expr:
        """Creates a new expression representing a UTF8 literal value.

        It is different from `literal` because it is pa.string() instead of
        pa.string_view()

        This is needed for cases where DataFusion is expecting a UTF8 instead of
        UTF8View literal, like in:
        https://github.com/apache/datafusion/blob/86740bfd3d9831d6b7c1d0e1bf4a21d91598a0ac/datafusion/functions/src/core/arrow_cast.rs#L179
        """
        if isinstance(value, str):
            value = pa.scalar(value, type=pa.string())
            return Expr(expr_internal.RawExpr.literal(value))
        return Expr.literal(value)

    @staticmethod
    def column(value: str) -> Expr:
        """Creates a new expression representing a column."""
        return Expr(expr_internal.RawExpr.column(value))

    def alias(self, name: str, metadata: Optional[dict[str, str]] = None) -> Expr:
        """Assign a name to the expression.

        Args:
            name: The name to assign to the expression.
            metadata: Optional metadata to attach to the expression.

        Returns:
            A new expression with the assigned name.
        """
        return Expr(self.expr.alias(name, metadata))

    def sort(self, ascending: bool = True, nulls_first: bool = True) -> SortExpr:
        """Creates a sort :py:class:`Expr` from an existing :py:class:`Expr`.

        Args:
            ascending: If true, sort in ascending order.
            nulls_first: Return null values first.
        """
        return SortExpr(self, ascending=ascending, nulls_first=nulls_first)

    def is_null(self) -> Expr:
        """Returns ``True`` if this expression is null."""
        return Expr(self.expr.is_null())

    def is_not_null(self) -> Expr:
        """Returns ``True`` if this expression is not null."""
        return Expr(self.expr.is_not_null())

    def fill_nan(self, value: Any | Expr | None = None) -> Expr:
        """Fill NaN values with a provided value."""
        if not isinstance(value, Expr):
            value = Expr.literal(value)
        return Expr(functions_internal.nanvl(self.expr, value.expr))

    def fill_null(self, value: Any | Expr | None = None) -> Expr:
        """Fill NULL values with a provided value."""
        if not isinstance(value, Expr):
            value = Expr.literal(value)
        return Expr(functions_internal.nvl(self.expr, value.expr))

    _to_pyarrow_types: ClassVar[dict[type, pa.DataType]] = {
        float: pa.float64(),
        int: pa.int64(),
        str: pa.string(),
        bool: pa.bool_(),
    }

    def cast(self, to: pa.DataType[Any] | type[float | int | str | bool]) -> Expr:
        """Cast to a new data type."""
        if not isinstance(to, pa.DataType):
            try:
                to = self._to_pyarrow_types[to]
            except KeyError as err:
                error_msg = "Expected instance of pyarrow.DataType or builtins.type"
                raise TypeError(error_msg) from err

        return Expr(self.expr.cast(to))

    def between(self, low: Any, high: Any, negated: bool = False) -> Expr:
        """Returns ``True`` if this expression is between a given range.

        Args:
            low: lower bound of the range (inclusive).
            high: higher bound of the range (inclusive).
            negated: negates whether the expression is between a given range
        """
        if not isinstance(low, Expr):
            low = Expr.literal(low)

        if not isinstance(high, Expr):
            high = Expr.literal(high)

        return Expr(self.expr.between(low.expr, high.expr, negated=negated))

    def rex_type(self) -> RexType:
        """Return the Rex Type of this expression.

        A Rex (Row Expression) specifies a single row of data.That specification
        could include user defined functions or types. RexType identifies the
        row as one of the possible valid ``RexType``.
        """
        return self.expr.rex_type()

    def types(self) -> DataTypeMap:
        """Return the ``DataTypeMap``.

        Returns:
            DataTypeMap which represents the PythonType, Arrow DataType, and
            SqlType Enum which this expression represents.
        """
        return self.expr.types()

    def python_value(self) -> Any:
        """Extracts the Expr value into a PyObject.

        This is only valid for literal expressions.

        Returns:
            Python object representing literal value of the expression.
        """
        return self.expr.python_value()

    def rex_call_operands(self) -> list[Expr]:
        """Return the operands of the expression based on it's variant type.

        Row expressions, Rex(s), operate on the concept of operands. Different
        variants of Expressions, Expr(s), store those operands in different
        datastructures. This function examines the Expr variant and returns
        the operands to the calling logic.
        """
        return [Expr(e) for e in self.expr.rex_call_operands()]

    def rex_call_operator(self) -> str:
        """Extracts the operator associated with a row expression type call."""
        return self.expr.rex_call_operator()

    def column_name(self, plan: LogicalPlan) -> str:
        """Compute the output column name based on the provided logical plan."""
        return self.expr.column_name(plan._raw_plan)

    def order_by(self, *exprs: Expr | SortExpr) -> ExprFuncBuilder:
        """Set the ordering for a window or aggregate function.

        This function will create an :py:class:`ExprFuncBuilder` that can be used to
        set parameters for either window or aggregate functions. If used on any other
        type of expression, an error will be generated when ``build()`` is called.
        """
        return ExprFuncBuilder(self.expr.order_by([sort_or_default(e) for e in exprs]))

    def filter(self, filter: Expr) -> ExprFuncBuilder:
        """Filter an aggregate function.

        This function will create an :py:class:`ExprFuncBuilder` that can be used to
        set parameters for either window or aggregate functions. If used on any other
        type of expression, an error will be generated when ``build()`` is called.
        """
        return ExprFuncBuilder(self.expr.filter(filter.expr))

    def distinct(self) -> ExprFuncBuilder:
        """Only evaluate distinct values for an aggregate function.

        This function will create an :py:class:`ExprFuncBuilder` that can be used to
        set parameters for either window or aggregate functions. If used on any other
        type of expression, an error will be generated when ``build()`` is called.
        """
        return ExprFuncBuilder(self.expr.distinct())

    def null_treatment(self, null_treatment: NullTreatment) -> ExprFuncBuilder:
        """Set the treatment for ``null`` values for a window or aggregate function.

        This function will create an :py:class:`ExprFuncBuilder` that can be used to
        set parameters for either window or aggregate functions. If used on any other
        type of expression, an error will be generated when ``build()`` is called.
        """
        return ExprFuncBuilder(self.expr.null_treatment(null_treatment.value))

    def partition_by(self, *partition_by: Expr) -> ExprFuncBuilder:
        """Set the partitioning for a window function.

        This function will create an :py:class:`ExprFuncBuilder` that can be used to
        set parameters for either window or aggregate functions. If used on any other
        type of expression, an error will be generated when ``build()`` is called.
        """
        return ExprFuncBuilder(self.expr.partition_by([e.expr for e in partition_by]))

    def window_frame(self, window_frame: WindowFrame) -> ExprFuncBuilder:
        """Set the frame fora  window function.

        This function will create an :py:class:`ExprFuncBuilder` that can be used to
        set parameters for either window or aggregate functions. If used on any other
        type of expression, an error will be generated when ``build()`` is called.
        """
        return ExprFuncBuilder(self.expr.window_frame(window_frame.window_frame))

    def over(self, window: Window) -> Expr:
        """Turn an aggregate function into a window function.

        This function turns any aggregate function into a window function. With the
        exception of ``partition_by``, how each of the parameters is used is determined
        by the underlying aggregate function.

        Args:
            window: Window definition
        """
        partition_by_raw = expr_list_to_raw_expr_list(window._partition_by)
        order_by_raw = sort_list_to_raw_sort_list(window._order_by)
        window_frame_raw = (
            window._window_frame.window_frame
            if window._window_frame is not None
            else None
        )
        null_treatment_raw = (
            window._null_treatment.value if window._null_treatment is not None else None
        )

        return Expr(
            self.expr.over(
                partition_by=partition_by_raw,
                order_by=order_by_raw,
                window_frame=window_frame_raw,
                null_treatment=null_treatment_raw,
            )
        )

    def asin(self) -> Expr:
        """Returns the arc sine or inverse sine of a number."""
        from . import functions as F

        return F.asin(self)

    def array_pop_back(self) -> Expr:
        """Returns the array without the last element."""
        from . import functions as F

        return F.array_pop_back(self)

    def reverse(self) -> Expr:
        """Reverse the string argument."""
        from . import functions as F

        return F.reverse(self)

    def bit_length(self) -> Expr:
        """Returns the number of bits in the string argument."""
        from . import functions as F

        return F.bit_length(self)

    def array_length(self) -> Expr:
        """Returns the length of the array."""
        from . import functions as F

        return F.array_length(self)

    def array_ndims(self) -> Expr:
        """Returns the number of dimensions of the array."""
        from . import functions as F

        return F.array_ndims(self)

    def to_hex(self) -> Expr:
        """Converts an integer to a hexadecimal string."""
        from . import functions as F

        return F.to_hex(self)

    def array_dims(self) -> Expr:
        """Returns an array of the array's dimensions."""
        from . import functions as F

        return F.array_dims(self)

    def from_unixtime(self) -> Expr:
        """Converts an integer to RFC3339 timestamp format string."""
        from . import functions as F

        return F.from_unixtime(self)

    def array_empty(self) -> Expr:
        """Returns a boolean indicating whether the array is empty."""
        from . import functions as F

        return F.array_empty(self)

    def sin(self) -> Expr:
        """Returns the sine of the argument."""
        from . import functions as F

        return F.sin(self)

    def log10(self) -> Expr:
        """Base 10 logarithm of the argument."""
        from . import functions as F

        return F.log10(self)

    def initcap(self) -> Expr:
        """Set the initial letter of each word to capital.

<<<<<<< HEAD
        Converts the first letter of each word in ``string`` to uppercase and the
        remaining characters to lowercase.
=======
        Converts the first letter of each word in ``string``
        to uppercase and the remaining characters to lowercase.
>>>>>>> 10600fb8
        """
        from . import functions as F

        return F.initcap(self)

    def list_distinct(self) -> Expr:
        """Returns distinct values from the array after removing duplicates.

        This is an alias for :py:func:`array_distinct`.
        """
        from . import functions as F

        return F.list_distinct(self)

    def iszero(self) -> Expr:
        """Returns true if a given number is +0.0 or -0.0 otherwise returns false."""
        from . import functions as F

        return F.iszero(self)

    def array_distinct(self) -> Expr:
        """Returns distinct values from the array after removing duplicates."""
        from . import functions as F

        return F.array_distinct(self)

    def arrow_typeof(self) -> Expr:
        """Returns the Arrow type of the expression."""
        from . import functions as F

        return F.arrow_typeof(self)

    def length(self) -> Expr:
        """The number of characters in the ``string``."""
        from . import functions as F

        return F.length(self)

    def lower(self) -> Expr:
        """Converts a string to lowercase."""
        from . import functions as F

        return F.lower(self)

    def acos(self) -> Expr:
        """Returns the arc cosine or inverse cosine of a number.

        Returns:
        --------
        Expr
            A new expression representing the arc cosine of the input expression.
        """
        from . import functions as F

        return F.acos(self)

    def ascii(self) -> Expr:
        """Returns the numeric code of the first character of the argument."""
        from . import functions as F

        return F.ascii(self)

    def sha384(self) -> Expr:
        """Computes the SHA-384 hash of a binary string."""
        from . import functions as F

        return F.sha384(self)

    def isnan(self) -> Expr:
        """Returns true if a given number is +NaN or -NaN otherwise returns false."""
        from . import functions as F

        return F.isnan(self)

    def degrees(self) -> Expr:
        """Converts the argument from radians to degrees."""
        from . import functions as F

        return F.degrees(self)

    def cardinality(self) -> Expr:
        """Returns the total number of elements in the array."""
        from . import functions as F

        return F.cardinality(self)

    def sha224(self) -> Expr:
        """Computes the SHA-224 hash of a binary string."""
        from . import functions as F

        return F.sha224(self)

    def asinh(self) -> Expr:
        """Returns inverse hyperbolic sine."""
        from . import functions as F

        return F.asinh(self)

    def flatten(self) -> Expr:
        """Flattens an array of arrays into a single array."""
        from . import functions as F

        return F.flatten(self)

    def exp(self) -> Expr:
        """Returns the exponential of the argument."""
        from . import functions as F

        return F.exp(self)

    def abs(self) -> Expr:
        """Return the absolute value of a given number.

        Returns:
        --------
        Expr
            A new expression representing the absolute value of the input expression.
        """
        from . import functions as F

        return F.abs(self)

    def btrim(self) -> Expr:
        """Removes all characters, spaces by default, from both sides of a string."""
        from . import functions as F

        return F.btrim(self)

    def md5(self) -> Expr:
        """Computes an MD5 128-bit checksum for a string expression."""
        from . import functions as F

        return F.md5(self)

    def octet_length(self) -> Expr:
        """Returns the number of bytes of a string."""
        from . import functions as F

        return F.octet_length(self)

    def cosh(self) -> Expr:
        """Returns the hyperbolic cosine of the argument."""
        from . import functions as F

        return F.cosh(self)

    def radians(self) -> Expr:
        """Converts the argument from degrees to radians."""
        from . import functions as F

        return F.radians(self)

    def sqrt(self) -> Expr:
        """Returns the square root of the argument."""
        from . import functions as F

        return F.sqrt(self)

    def character_length(self) -> Expr:
        """Returns the number of characters in the argument."""
        from . import functions as F

        return F.character_length(self)

    def tanh(self) -> Expr:
        """Returns the hyperbolic tangent of the argument."""
        from . import functions as F

        return F.tanh(self)

    def atan(self) -> Expr:
        """Returns inverse tangent of a number."""
        from . import functions as F

        return F.atan(self)

    def rtrim(self) -> Expr:
        """Removes all characters, spaces by default, from the end of a string."""
        from . import functions as F

        return F.rtrim(self)

    def atanh(self) -> Expr:
        """Returns inverse hyperbolic tangent."""
        from . import functions as F

        return F.atanh(self)

    def list_dims(self) -> Expr:
        """Returns an array of the array's dimensions.

        This is an alias for :py:func:`array_dims`.
        """
        from . import functions as F

        return F.list_dims(self)

    def sha256(self) -> Expr:
        """Computes the SHA-256 hash of a binary string."""
        from . import functions as F

        return F.sha256(self)

    def factorial(self) -> Expr:
        """Returns the factorial of the argument."""
        from . import functions as F

        return F.factorial(self)

    def acosh(self) -> Expr:
        """Returns inverse hyperbolic cosine."""
        from . import functions as F

        return F.acosh(self)

    def floor(self) -> Expr:
        """Returns the nearest integer less than or equal to the argument."""
        from . import functions as F

        return F.floor(self)

    def ceil(self) -> Expr:
        """Returns the nearest integer greater than or equal to argument."""
        from . import functions as F

        return F.ceil(self)

    def list_length(self) -> Expr:
        """Returns the length of the array.

        This is an alias for :py:func:`array_length`.
        """
        from . import functions as F

        return F.list_length(self)

    def upper(self) -> Expr:
        """Converts a string to uppercase."""
        from . import functions as F

        return F.upper(self)

    def chr(self) -> Expr:
        """Converts the Unicode code point to a UTF8 character."""
        from . import functions as F

        return F.chr(self)

    def ln(self) -> Expr:
        """Returns the natural logarithm (base e) of the argument."""
        from . import functions as F

        return F.ln(self)

    def tan(self) -> Expr:
        """Returns the tangent of the argument."""
        from . import functions as F

        return F.tan(self)

    def array_pop_front(self) -> Expr:
        """Returns the array without the first element."""
        from . import functions as F

        return F.array_pop_front(self)

    def cbrt(self) -> Expr:
        """Returns the cube root of a number."""
        from . import functions as F

        return F.cbrt(self)

    def sha512(self) -> Expr:
        """Computes the SHA-512 hash of a binary string."""
        from . import functions as F

        return F.sha512(self)

    def char_length(self) -> Expr:
        """The number of characters in the ``string``."""
        from . import functions as F

        return F.char_length(self)

    def list_ndims(self) -> Expr:
        """Returns the number of dimensions of the array.

        This is an alias for :py:func:`array_ndims`.
        """
        from . import functions as F

        return F.list_ndims(self)

    def trim(self) -> Expr:
        """Removes all characters, spaces by default, from both sides of a string."""
        from . import functions as F

        return F.trim(self)

    def cos(self) -> Expr:
        """Returns the cosine of the argument."""
        from . import functions as F

        return F.cos(self)

    def sinh(self) -> Expr:
        """Returns the hyperbolic sine of the argument."""
        from . import functions as F

        return F.sinh(self)

    def empty(self) -> Expr:
        """This is an alias for :py:func:`array_empty`."""
        from . import functions as F

        return F.empty(self)

    def ltrim(self) -> Expr:
        """Removes all characters, spaces by default, from the beginning of a string."""
        from . import functions as F

        return F.ltrim(self)

    def signum(self) -> Expr:
        """Returns the sign of the argument (-1, 0, +1)."""
        from . import functions as F

        return F.signum(self)

    def log2(self) -> Expr:
        """Base 2 logarithm of the argument."""
        from . import functions as F

        return F.log2(self)

    def cot(self) -> Expr:
        """Returns the cotangent of the argument."""
        from . import functions as F

        return F.cot(self)


class ExprFuncBuilder:
    def __init__(self, builder: expr_internal.ExprFuncBuilder) -> None:
        self.builder = builder

    def order_by(self, *exprs: Expr) -> ExprFuncBuilder:
        """Set the ordering for a window or aggregate function.

        Values given in ``exprs`` must be sort expressions. You can convert any other
        expression to a sort expression using `.sort()`.
        """
        return ExprFuncBuilder(
            self.builder.order_by([sort_or_default(e) for e in exprs])
        )

    def filter(self, filter: Expr) -> ExprFuncBuilder:
        """Filter values during aggregation."""
        return ExprFuncBuilder(self.builder.filter(filter.expr))

    def distinct(self) -> ExprFuncBuilder:
        """Only evaluate distinct values during aggregation."""
        return ExprFuncBuilder(self.builder.distinct())

    def null_treatment(self, null_treatment: NullTreatment) -> ExprFuncBuilder:
        """Set how nulls are treated for either window or aggregate functions."""
        return ExprFuncBuilder(self.builder.null_treatment(null_treatment.value))

    def partition_by(self, *partition_by: Expr) -> ExprFuncBuilder:
        """Set partitioning for window functions."""
        return ExprFuncBuilder(
            self.builder.partition_by([e.expr for e in partition_by])
        )

    def window_frame(self, window_frame: WindowFrame) -> ExprFuncBuilder:
        """Set window frame for window functions."""
        return ExprFuncBuilder(self.builder.window_frame(window_frame.window_frame))

    def build(self) -> Expr:
        """Create an expression from a Function Builder."""
        return Expr(self.builder.build())


class Window:
    """Define reusable window parameters."""

    def __init__(
        self,
        partition_by: Optional[list[Expr]] = None,
        window_frame: Optional[WindowFrame] = None,
        order_by: Optional[list[SortExpr | Expr]] = None,
        null_treatment: Optional[NullTreatment] = None,
    ) -> None:
        """Construct a window definition.

        Args:
            partition_by: Partitions for window operation
            window_frame: Define the start and end bounds of the window frame
            order_by: Set ordering
            null_treatment: Indicate how nulls are to be treated
        """
        self._partition_by = partition_by
        self._window_frame = window_frame
        self._order_by = order_by
        self._null_treatment = null_treatment


class WindowFrame:
    """Defines a window frame for performing window operations."""

    def __init__(
        self, units: str, start_bound: Optional[Any], end_bound: Optional[Any]
    ) -> None:
        """Construct a window frame using the given parameters.

        Args:
            units: Should be one of ``rows``, ``range``, or ``groups``.
            start_bound: Sets the preceding bound. Must be >= 0. If none, this
                will be set to unbounded. If unit type is ``groups``, this
                parameter must be set.
            end_bound: Sets the following bound. Must be >= 0. If none, this
                will be set to unbounded. If unit type is ``groups``, this
                parameter must be set.
        """
        if not isinstance(start_bound, pa.Scalar) and start_bound is not None:
            start_bound = pa.scalar(start_bound)
            if units in ("rows", "groups"):
                start_bound = start_bound.cast(pa.uint64())
        if not isinstance(end_bound, pa.Scalar) and end_bound is not None:
            end_bound = pa.scalar(end_bound)
            if units in ("rows", "groups"):
                end_bound = end_bound.cast(pa.uint64())
        self.window_frame = expr_internal.WindowFrame(units, start_bound, end_bound)

    def get_frame_units(self) -> str:
        """Returns the window frame units for the bounds."""
        return self.window_frame.get_frame_units()

    def get_lower_bound(self) -> WindowFrameBound:
        """Returns starting bound."""
        return WindowFrameBound(self.window_frame.get_lower_bound())

    def get_upper_bound(self) -> WindowFrameBound:
        """Returns end bound."""
        return WindowFrameBound(self.window_frame.get_upper_bound())


class WindowFrameBound:
    """Defines a single window frame bound.

    :py:class:`WindowFrame` typically requires a start and end bound.
    """

    def __init__(self, frame_bound: expr_internal.WindowFrameBound) -> None:
        """Constructs a window frame bound."""
        self.frame_bound = frame_bound

    def get_offset(self) -> int | None:
        """Returns the offset of the window frame."""
        return self.frame_bound.get_offset()

    def is_current_row(self) -> bool:
        """Returns if the frame bound is current row."""
        return self.frame_bound.is_current_row()

    def is_following(self) -> bool:
        """Returns if the frame bound is following."""
        return self.frame_bound.is_following()

    def is_preceding(self) -> bool:
        """Returns if the frame bound is preceding."""
        return self.frame_bound.is_preceding()

    def is_unbounded(self) -> bool:
        """Returns if the frame bound is unbounded."""
        return self.frame_bound.is_unbounded()


class CaseBuilder:
    """Builder class for constructing case statements.

    An example usage would be as follows::

        import datafusion.functions as f
        from datafusion import lit, col
        df.select(
            f.case(col("column_a")
            .when(lit(1), lit("One"))
            .when(lit(2), lit("Two"))
            .otherwise(lit("Unknown"))
        )
    """

    def __init__(self, case_builder: expr_internal.CaseBuilder) -> None:
        """Constructs a case builder.

        This is not typically called by the end user directly. See
        :py:func:`datafusion.functions.case` instead.
        """
        self.case_builder = case_builder

    def when(self, when_expr: Expr, then_expr: Expr) -> CaseBuilder:
        """Add a case to match against."""
        return CaseBuilder(self.case_builder.when(when_expr.expr, then_expr.expr))

    def otherwise(self, else_expr: Expr) -> Expr:
        """Set a default value for the case statement."""
        return Expr(self.case_builder.otherwise(else_expr.expr))

    def end(self) -> Expr:
        """Finish building a case statement.

        Any non-matching cases will end in a `null` value.
        """
        return Expr(self.case_builder.end())


class SortExpr:
    """Used to specify sorting on either a DataFrame or function."""

    def __init__(self, expr: Expr, ascending: bool, nulls_first: bool) -> None:
        """This constructor should not be called by the end user."""
        self.raw_sort = expr_internal.SortExpr(expr.expr, ascending, nulls_first)

    def expr(self) -> Expr:
        """Return the raw expr backing the SortExpr."""
        return Expr(self.raw_sort.expr())

    def ascending(self) -> bool:
        """Return ascending property."""
        return self.raw_sort.ascending()

    def nulls_first(self) -> bool:
        """Return nulls_first property."""
        return self.raw_sort.nulls_first()

    def __repr__(self) -> str:
        """Generate a string representation of this expression."""
        return self.raw_sort.__repr__()<|MERGE_RESOLUTION|>--- conflicted
+++ resolved
@@ -736,13 +736,8 @@
     def initcap(self) -> Expr:
         """Set the initial letter of each word to capital.
 
-<<<<<<< HEAD
         Converts the first letter of each word in ``string`` to uppercase and the
         remaining characters to lowercase.
-=======
-        Converts the first letter of each word in ``string``
-        to uppercase and the remaining characters to lowercase.
->>>>>>> 10600fb8
         """
         from . import functions as F
 
