--- conflicted
+++ resolved
@@ -451,11 +451,7 @@
         """Binary not (~)."""
         return Expr(self.expr.__invert__())
 
-<<<<<<< HEAD
-    def __getitem__(self, key: _typing.Union[str, int]) -> Expr:
-=======
-    def __getitem__(self, key: str | int | slice) -> Expr:
->>>>>>> c609dfa3
+    def __getitem__(self, key: str | int) -> Expr:
         """Retrieve sub-object.
 
         If ``key`` is a string, returns the subfield of the struct.
