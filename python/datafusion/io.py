--- conflicted
+++ resolved
@@ -24,10 +24,6 @@
 from datafusion.context import SessionContext
 from datafusion.dataframe import DataFrame
 
-<<<<<<< HEAD
-=======
-from ._internal import SessionContext as SessionContextInternal
-
 if TYPE_CHECKING:
     import pathlib
 
@@ -35,7 +31,6 @@
 
     from datafusion.expr import Expr
 
->>>>>>> b194a877
 
 def read_parquet(
     path: str | pathlib.Path,
