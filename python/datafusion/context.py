--- conflicted
+++ resolved
@@ -496,7 +496,6 @@
 
         self.ctx = SessionContextInternal(config, runtime)
 
-<<<<<<< HEAD
     @classmethod
     def global_ctx(cls) -> SessionContext:
         """Retrieve the global context as a `SessionContext` wrapper.
@@ -509,8 +508,6 @@
         wrapper.ctx = internal_ctx
         return wrapper
 
-=======
->>>>>>> b194a877
     def enable_url_table(self) -> SessionContext:
         """Control if local files can be queried as tables.
 
