# Licensed to the Apache Software Foundation (ASF) under one
# or more contributor license agreements.  See the NOTICE file
# distributed with this work for additional information
# regarding copyright ownership.  The ASF licenses this file
# to you under the Apache License, Version 2.0 (the
# "License"); you may not use this file except in compliance
# with the License.  You may obtain a copy of the License at
#
#   http://www.apache.org/licenses/LICENSE-2.0
#
# Unless required by applicable law or agreed to in writing,
# software distributed under the License is distributed on an
# "AS IS" BASIS, WITHOUT WARRANTIES OR CONDITIONS OF ANY
# KIND, either express or implied.  See the License for the
# specific language governing permissions and limitations
# under the License.

"""Session Context and it's associated configuration."""

from __future__ import annotations

import warnings
from typing import TYPE_CHECKING, Any, Protocol

try:
    from warnings import deprecated  # Python 3.13+
except ImportError:
    from typing_extensions import deprecated  # Python 3.12

<<<<<<< HEAD
from datafusion.catalog import Catalog, CatalogProvider, Table
=======
import pyarrow as pa

from datafusion.catalog import Catalog
>>>>>>> 6f3b1cab
from datafusion.dataframe import DataFrame
from datafusion.expr import sort_list_to_raw_sort_list
from datafusion.record_batch import RecordBatchStream

from ._internal import RuntimeEnvBuilder as RuntimeEnvBuilderInternal
from ._internal import SessionConfig as SessionConfigInternal
from ._internal import SessionContext as SessionContextInternal
from ._internal import SQLOptions as SQLOptionsInternal
from ._internal import expr as expr_internal

if TYPE_CHECKING:
    import pathlib
    from collections.abc import Sequence

    import pandas as pd
    import polars as pl  # type: ignore[import]
    import pyarrow as pa  # Optional: only needed for type hints

    from datafusion.catalog import CatalogProvider, Table
    from datafusion.expr import SortKey
    from datafusion.plan import ExecutionPlan, LogicalPlan
    from datafusion.user_defined import (
        AggregateUDF,
        ScalarUDF,
        TableFunction,
        WindowUDF,
    )


class ArrowSchemaExportable(Protocol):
    """Type hint for object exporting Arrow Schema via Arrow PyCapsule Interface.

    https://arrow.apache.org/docs/format/CDataInterface/PyCapsuleInterface.html
    """

    def __arrow_c_schema__(self) -> object:  # noqa: D105
        ...


class ArrowStreamExportable(Protocol):
    """Type hint for object exporting Arrow C Stream via Arrow PyCapsule Interface.

    https://arrow.apache.org/docs/format/CDataInterface/PyCapsuleInterface.html
    """

    def __arrow_c_stream__(  # noqa: D105
        self, requested_schema: object | None = None
    ) -> object:
        ...


class ArrowArrayExportable(Protocol):
    """Type hint for object exporting Arrow C Array via Arrow PyCapsule Interface.

    https://arrow.apache.org/docs/format/CDataInterface/PyCapsuleInterface.html
    """

    def __arrow_c_array__(  # noqa: D105
        self, requested_schema: object | None = None
    ) -> tuple[object, object]:
        ...


class TableProviderExportable(Protocol):
    """Type hint for object that has __datafusion_table_provider__ PyCapsule.

    https://datafusion.apache.org/python/user-guide/io/table_provider.html
    """

    def __datafusion_table_provider__(self) -> object:  # noqa: D105
        ...


class CatalogProviderExportable(Protocol):
    """Type hint for object that has __datafusion_catalog_provider__ PyCapsule.

    https://docs.rs/datafusion/latest/datafusion/catalog/trait.CatalogProvider.html
    """

    def __datafusion_catalog_provider__(self) -> object:  # noqa: D105
        ...


class SessionConfig:
    """Session configuration options."""

    def __init__(self, config_options: dict[str, str] | None = None) -> None:
        """Create a new :py:class:`SessionConfig` with the given configuration options.

        Args:
            config_options: Configuration options.
        """
        self.config_internal = SessionConfigInternal(config_options)

    def with_create_default_catalog_and_schema(
        self, enabled: bool = True
    ) -> SessionConfig:
        """Control if the default catalog and schema will be automatically created.

        Args:
            enabled: Whether the default catalog and schema will be
                automatically created.

        Returns:
            A new :py:class:`SessionConfig` object with the updated setting.
        """
        self.config_internal = (
            self.config_internal.with_create_default_catalog_and_schema(enabled)
        )
        return self

    def with_default_catalog_and_schema(
        self, catalog: str, schema: str
    ) -> SessionConfig:
        """Select a name for the default catalog and schema.

        Args:
            catalog: Catalog name.
            schema: Schema name.

        Returns:
            A new :py:class:`SessionConfig` object with the updated setting.
        """
        self.config_internal = self.config_internal.with_default_catalog_and_schema(
            catalog, schema
        )
        return self

    def with_information_schema(self, enabled: bool = True) -> SessionConfig:
        """Enable or disable the inclusion of ``information_schema`` virtual tables.

        Args:
            enabled: Whether to include ``information_schema`` virtual tables.

        Returns:
            A new :py:class:`SessionConfig` object with the updated setting.
        """
        self.config_internal = self.config_internal.with_information_schema(enabled)
        return self

    def with_batch_size(self, batch_size: int) -> SessionConfig:
        """Customize batch size.

        Args:
            batch_size: Batch size.

        Returns:
            A new :py:class:`SessionConfig` object with the updated setting.
        """
        self.config_internal = self.config_internal.with_batch_size(batch_size)
        return self

    def with_target_partitions(self, target_partitions: int) -> SessionConfig:
        """Customize the number of target partitions for query execution.

        Increasing partitions can increase concurrency.

        Args:
            target_partitions: Number of target partitions.

        Returns:
            A new :py:class:`SessionConfig` object with the updated setting.
        """
        self.config_internal = self.config_internal.with_target_partitions(
            target_partitions
        )
        return self

    def with_repartition_aggregations(self, enabled: bool = True) -> SessionConfig:
        """Enable or disable the use of repartitioning for aggregations.

        Enabling this improves parallelism.

        Args:
            enabled: Whether to use repartitioning for aggregations.

        Returns:
            A new :py:class:`SessionConfig` object with the updated setting.
        """
        self.config_internal = self.config_internal.with_repartition_aggregations(
            enabled
        )
        return self

    def with_repartition_joins(self, enabled: bool = True) -> SessionConfig:
        """Enable or disable the use of repartitioning for joins to improve parallelism.

        Args:
            enabled: Whether to use repartitioning for joins.

        Returns:
            A new :py:class:`SessionConfig` object with the updated setting.
        """
        self.config_internal = self.config_internal.with_repartition_joins(enabled)
        return self

    def with_repartition_windows(self, enabled: bool = True) -> SessionConfig:
        """Enable or disable the use of repartitioning for window functions.

        This may improve parallelism.

        Args:
            enabled: Whether to use repartitioning for window functions.

        Returns:
            A new :py:class:`SessionConfig` object with the updated setting.
        """
        self.config_internal = self.config_internal.with_repartition_windows(enabled)
        return self

    def with_repartition_sorts(self, enabled: bool = True) -> SessionConfig:
        """Enable or disable the use of repartitioning for window functions.

        This may improve parallelism.

        Args:
            enabled: Whether to use repartitioning for window functions.

        Returns:
            A new :py:class:`SessionConfig` object with the updated setting.
        """
        self.config_internal = self.config_internal.with_repartition_sorts(enabled)
        return self

    def with_repartition_file_scans(self, enabled: bool = True) -> SessionConfig:
        """Enable or disable the use of repartitioning for file scans.

        Args:
            enabled: Whether to use repartitioning for file scans.

        Returns:
            A new :py:class:`SessionConfig` object with the updated setting.
        """
        self.config_internal = self.config_internal.with_repartition_file_scans(enabled)
        return self

    def with_repartition_file_min_size(self, size: int) -> SessionConfig:
        """Set minimum file range size for repartitioning scans.

        Args:
            size: Minimum file range size.

        Returns:
            A new :py:class:`SessionConfig` object with the updated setting.
        """
        self.config_internal = self.config_internal.with_repartition_file_min_size(size)
        return self

    def with_parquet_pruning(self, enabled: bool = True) -> SessionConfig:
        """Enable or disable the use of pruning predicate for parquet readers.

        Pruning predicates will enable the reader to skip row groups.

        Args:
            enabled: Whether to use pruning predicate for parquet readers.

        Returns:
            A new :py:class:`SessionConfig` object with the updated setting.
        """
        self.config_internal = self.config_internal.with_parquet_pruning(enabled)
        return self

    def set(self, key: str, value: str) -> SessionConfig:
        """Set a configuration option.

        Args:
        key: Option key.
        value: Option value.

        Returns:
            A new :py:class:`SessionConfig` object with the updated setting.
        """
        self.config_internal = self.config_internal.set(key, value)
        return self


class RuntimeEnvBuilder:
    """Runtime configuration options."""

    def __init__(self) -> None:
        """Create a new :py:class:`RuntimeEnvBuilder` with default values."""
        self.config_internal = RuntimeEnvBuilderInternal()

    def with_disk_manager_disabled(self) -> RuntimeEnvBuilder:
        """Disable the disk manager, attempts to create temporary files will error.

        Returns:
            A new :py:class:`RuntimeEnvBuilder` object with the updated setting.
        """
        self.config_internal = self.config_internal.with_disk_manager_disabled()
        return self

    def with_disk_manager_os(self) -> RuntimeEnvBuilder:
        """Use the operating system's temporary directory for disk manager.

        Returns:
            A new :py:class:`RuntimeEnvBuilder` object with the updated setting.
        """
        self.config_internal = self.config_internal.with_disk_manager_os()
        return self

    def with_disk_manager_specified(
        self, *paths: str | pathlib.Path
    ) -> RuntimeEnvBuilder:
        """Use the specified paths for the disk manager's temporary files.

        Args:
            paths: Paths to use for the disk manager's temporary files.

        Returns:
            A new :py:class:`RuntimeEnvBuilder` object with the updated setting.
        """
        paths_list = [str(p) for p in paths]
        self.config_internal = self.config_internal.with_disk_manager_specified(
            paths_list
        )
        return self

    def with_unbounded_memory_pool(self) -> RuntimeEnvBuilder:
        """Use an unbounded memory pool.

        Returns:
            A new :py:class:`RuntimeEnvBuilder` object with the updated setting.
        """
        self.config_internal = self.config_internal.with_unbounded_memory_pool()
        return self

    def with_fair_spill_pool(self, size: int) -> RuntimeEnvBuilder:
        """Use a fair spill pool with the specified size.

        This pool works best when you know beforehand the query has multiple spillable
        operators that will likely all need to spill. Sometimes it will cause spills
        even when there was sufficient memory (reserved for other operators) to avoid
        doing so::

            ┌───────────────────────z──────────────────────z───────────────┐
            │                       z                      z               │
            │                       z                      z               │
            │       Spillable       z       Unspillable    z     Free      │
            │        Memory         z        Memory        z    Memory     │
            │                       z                      z               │
            │                       z                      z               │
            └───────────────────────z──────────────────────z───────────────┘

        Args:
            size: Size of the memory pool in bytes.

        Returns:
            A new :py:class:`RuntimeEnvBuilder` object with the updated setting.

        Examples usage::

            config = RuntimeEnvBuilder().with_fair_spill_pool(1024)
        """
        self.config_internal = self.config_internal.with_fair_spill_pool(size)
        return self

    def with_greedy_memory_pool(self, size: int) -> RuntimeEnvBuilder:
        """Use a greedy memory pool with the specified size.

        This pool works well for queries that do not need to spill or have a single
        spillable operator. See :py:func:`with_fair_spill_pool` if there are
        multiple spillable operators that all will spill.

        Args:
            size: Size of the memory pool in bytes.

        Returns:
            A new :py:class:`RuntimeEnvBuilder` object with the updated setting.

        Example usage::

            config = RuntimeEnvBuilder().with_greedy_memory_pool(1024)
        """
        self.config_internal = self.config_internal.with_greedy_memory_pool(size)
        return self

    def with_temp_file_path(self, path: str | pathlib.Path) -> RuntimeEnvBuilder:
        """Use the specified path to create any needed temporary files.

        Args:
            path: Path to use for temporary files.

        Returns:
            A new :py:class:`RuntimeEnvBuilder` object with the updated setting.

        Example usage::

            config = RuntimeEnvBuilder().with_temp_file_path("/tmp")
        """
        self.config_internal = self.config_internal.with_temp_file_path(str(path))
        return self


@deprecated("Use `RuntimeEnvBuilder` instead.")
class RuntimeConfig(RuntimeEnvBuilder):
    """See `RuntimeEnvBuilder`."""


class SQLOptions:
    """Options to be used when performing SQL queries."""

    def __init__(self) -> None:
        """Create a new :py:class:`SQLOptions` with default values.

        The default values are:
        - DDL commands are allowed
        - DML commands are allowed
        - Statements are allowed
        """
        self.options_internal = SQLOptionsInternal()

    def with_allow_ddl(self, allow: bool = True) -> SQLOptions:
        """Should DDL (Data Definition Language) commands be run?

        Examples of DDL commands include ``CREATE TABLE`` and ``DROP TABLE``.

        Args:
            allow: Allow DDL commands to be run.

        Returns:
            A new :py:class:`SQLOptions` object with the updated setting.

        Example usage::

            options = SQLOptions().with_allow_ddl(True)
        """
        self.options_internal = self.options_internal.with_allow_ddl(allow)
        return self

    def with_allow_dml(self, allow: bool = True) -> SQLOptions:
        """Should DML (Data Manipulation Language) commands be run?

        Examples of DML commands include ``INSERT INTO`` and ``DELETE``.

        Args:
            allow: Allow DML commands to be run.

        Returns:
            A new :py:class:`SQLOptions` object with the updated setting.

        Example usage::

            options = SQLOptions().with_allow_dml(True)
        """
        self.options_internal = self.options_internal.with_allow_dml(allow)
        return self

    def with_allow_statements(self, allow: bool = True) -> SQLOptions:
        """Should statements such as ``SET VARIABLE`` and ``BEGIN TRANSACTION`` be run?

        Args:
            allow: Allow statements to be run.

        Returns:
            A new :py:class:SQLOptions` object with the updated setting.

        Example usage::

            options = SQLOptions().with_allow_statements(True)
        """
        self.options_internal = self.options_internal.with_allow_statements(allow)
        return self


class SessionContext:
    """This is the main interface for executing queries and creating DataFrames.

    See :ref:`user_guide_concepts` in the online documentation for more information.
    """

    def __init__(
        self,
        config: SessionConfig | None = None,
        runtime: RuntimeEnvBuilder | None = None,
    ) -> None:
        """Main interface for executing queries with DataFusion.

        Maintains the state of the connection between a user and an instance
        of the connection between a user and an instance of the DataFusion
        engine.

        Args:
            config: Session configuration options.
            runtime: Runtime configuration options.

        Example usage:

        The following example demonstrates how to use the context to execute
        a query against a CSV data source using the :py:class:`DataFrame` API::

            from datafusion import SessionContext

            ctx = SessionContext()
            df = ctx.read_csv("data.csv")
        """
        config = config.config_internal if config is not None else None
        runtime = runtime.config_internal if runtime is not None else None

        self.ctx = SessionContextInternal(config, runtime)

    def __repr__(self) -> str:
        """Print a string representation of the Session Context."""
        return self.ctx.__repr__()

    @classmethod
    def global_ctx(cls) -> SessionContext:
        """Retrieve the global context as a `SessionContext` wrapper.

        Returns:
            A `SessionContext` object that wraps the global `SessionContextInternal`.
        """
        internal_ctx = SessionContextInternal.global_ctx()
        wrapper = cls()
        wrapper.ctx = internal_ctx
        return wrapper

    def enable_url_table(self) -> SessionContext:
        """Control if local files can be queried as tables.

        Returns:
            A new :py:class:`SessionContext` object with url table enabled.
        """
        klass = self.__class__
        obj = klass.__new__(klass)
        obj.ctx = self.ctx.enable_url_table()
        return obj

    def register_object_store(
        self, schema: str, store: Any, host: str | None = None
    ) -> None:
        """Add a new object store into the session.

        Args:
            schema: The data source schema.
            store: The :py:class:`~datafusion.object_store.ObjectStore` to register.
            host: URL for the host.
        """
        self.ctx.register_object_store(schema, store, host)

    def register_listing_table(
        self,
        name: str,
        path: str | pathlib.Path,
        table_partition_cols: list[tuple[str, str | pa.DataType]] | None = None,
        file_extension: str = ".parquet",
        schema: ArrowSchemaExportable | None = None,
        file_sort_order: Sequence[Sequence[SortKey]] | None = None,
    ) -> None:
        """Register multiple files as a single table.

        Registers a :py:class:`~datafusion.catalog.Table` that can assemble multiple
        files from locations in an :py:class:`~datafusion.object_store.ObjectStore`
        instance.

        Args:
            name: Name of the resultant table.
            path: Path to the file to register.
            table_partition_cols: Partition columns.
            file_extension: File extension of the provided table.
            schema: The data source schema.
            file_sort_order: Sort order for the file. Each sort key can be
                specified as a column name (``str``), an expression
                (``Expr``), or a ``SortExpr``.
        """
        if table_partition_cols is None:
            table_partition_cols = []
        table_partition_cols = self._convert_table_partition_cols(table_partition_cols)
        self.ctx.register_listing_table(
            name,
            str(path),
            table_partition_cols,
            file_extension,
            schema,
            self._convert_file_sort_order(file_sort_order),
        )

    def sql(self, query: str, options: SQLOptions | None = None) -> DataFrame:
        """Create a :py:class:`~datafusion.DataFrame` from SQL query text.

        Note: This API implements DDL statements such as ``CREATE TABLE`` and
        ``CREATE VIEW`` and DML statements such as ``INSERT INTO`` with in-memory
        default implementation.See
        :py:func:`~datafusion.context.SessionContext.sql_with_options`.

        Args:
            query: SQL query text.
            options: If provided, the query will be validated against these options.

        Returns:
            DataFrame representation of the SQL query.
        """
        if options is None:
            return DataFrame(self.ctx.sql(query))
        return DataFrame(self.ctx.sql_with_options(query, options.options_internal))

    def sql_with_options(self, query: str, options: SQLOptions) -> DataFrame:
        """Create a :py:class:`~datafusion.dataframe.DataFrame` from SQL query text.

        This function will first validate that the query is allowed by the
        provided options.

        Args:
            query: SQL query text.
            options: SQL options.

        Returns:
            DataFrame representation of the SQL query.
        """
        return self.sql(query, options)

    def create_dataframe(
        self,
        partitions: list[list[pa.RecordBatch]],
        name: str | None = None,
        schema: ArrowSchemaExportable | None = None,
    ) -> DataFrame:
        """Create and return a dataframe using the provided partitions.

        Args:
            partitions: :py:class:`pa.RecordBatch` partitions to register.
            name: Resultant dataframe name.
            schema: Schema for the partitions.

        Returns:
            DataFrame representation of the SQL query.
        """
        return DataFrame(self.ctx.create_dataframe(partitions, name, schema))

    def create_dataframe_from_logical_plan(self, plan: LogicalPlan) -> DataFrame:
        """Create a :py:class:`~datafusion.dataframe.DataFrame` from an existing plan.

        Args:
            plan: Logical plan.

        Returns:
            DataFrame representation of the logical plan.
        """
        return DataFrame(self.ctx.create_dataframe_from_logical_plan(plan._raw_plan))

    def from_pylist(
        self, data: list[dict[str, Any]], name: str | None = None
    ) -> DataFrame:
        """Create a :py:class:`~datafusion.dataframe.DataFrame` from a list.

        Args:
            data: List of dictionaries.
            name: Name of the DataFrame.

        Returns:
            DataFrame representation of the list of dictionaries.
        """
        return DataFrame(self.ctx.from_pylist(data, name))

    def from_pydict(
        self, data: dict[str, list[Any]], name: str | None = None
    ) -> DataFrame:
        """Create a :py:class:`~datafusion.dataframe.DataFrame` from a dictionary.

        Args:
            data: Dictionary of lists.
            name: Name of the DataFrame.

        Returns:
            DataFrame representation of the dictionary of lists.
        """
        return DataFrame(self.ctx.from_pydict(data, name))

    def from_arrow(
        self,
        data: ArrowStreamExportable | ArrowArrayExportable,
        name: str | None = None,
    ) -> DataFrame:
        """Create a :py:class:`~datafusion.dataframe.DataFrame` from an Arrow source.

        The Arrow data source can be any object that implements either
        ``__arrow_c_stream__`` or ``__arrow_c_array__``. For the latter, it must return
        a struct array.

        Arrow data can be Polars, Pandas, Pyarrow etc.

        Args:
            data: Arrow data source.
            name: Name of the DataFrame.

        Returns:
            DataFrame representation of the Arrow table.
        """
        return DataFrame(self.ctx.from_arrow(data, name))

    @deprecated("Use ``from_arrow`` instead.")
    def from_arrow_table(self, data: pa.Table, name: str | None = None) -> DataFrame:
        """Create a :py:class:`~datafusion.dataframe.DataFrame` from an Arrow table.

        This is an alias for :py:func:`from_arrow`.
        """
        return self.from_arrow(data, name)

    def from_pandas(self, data: pd.DataFrame, name: str | None = None) -> DataFrame:
        """Create a :py:class:`~datafusion.dataframe.DataFrame` from a Pandas DataFrame.

        Args:
            data: Pandas DataFrame.
            name: Name of the DataFrame.

        Returns:
            DataFrame representation of the Pandas DataFrame.
        """
        return DataFrame(self.ctx.from_pandas(data, name))

    def from_polars(self, data: pl.DataFrame, name: str | None = None) -> DataFrame:
        """Create a :py:class:`~datafusion.dataframe.DataFrame` from a Polars DataFrame.

        Args:
            data: Polars DataFrame.
            name: Name of the DataFrame.

        Returns:
            DataFrame representation of the Polars DataFrame.
        """
        return DataFrame(self.ctx.from_polars(data, name))

    # https://github.com/apache/datafusion-python/pull/1016#discussion_r1983239116
    # is the discussion on how we arrived at adding register_view
    def register_view(self, name: str, df: DataFrame) -> None:
        """Register a :py:class:`~datafusion.dataframe.DataFrame` as a view.

        Args:
            name (str): The name to register the view under.
            df (DataFrame): The DataFrame to be converted into a view and registered.
        """
        view = df.into_view()
        self.ctx.register_table(name, view)

    def register_table(
        self,
        name: str,
        table: Table | TableProviderExportable | DataFrame | pa.dataset.Dataset,
    ) -> None:
        """Register a :py:class:`~datafusion.Table` with this context.

        The registered table can be referenced from SQL statements executed against
        this context.

        Args:
            name: Name of the resultant table.
            table: Any object that can be converted into a :class:`Table`.
        """
        self.ctx.register_table(name, table)

    def deregister_table(self, name: str) -> None:
        """Remove a table from the session."""
        self.ctx.deregister_table(name)

    def catalog_names(self) -> set[str]:
        """Returns the list of catalogs in this context."""
        return self.ctx.catalog_names()

    def register_catalog_provider(
        self, name: str, provider: CatalogProviderExportable | CatalogProvider | Catalog
    ) -> None:
        """Register a catalog provider."""
        if isinstance(provider, Catalog):
            self.ctx.register_catalog_provider(name, provider.catalog)
        else:
            self.ctx.register_catalog_provider(name, provider)

    @deprecated("Use register_table() instead.")
    def register_table_provider(
        self,
        name: str,
        provider: Table | TableProviderExportable | DataFrame | pa.dataset.Dataset,
    ) -> None:
        """Register a table provider.

        Deprecated: use :meth:`register_table` instead.
        """
        self.register_table(name, provider)

    def register_udtf(self, func: TableFunction) -> None:
        """Register a user defined table function."""
        self.ctx.register_udtf(func._udtf)

    def register_record_batches(
        self, name: str, partitions: list[list[pa.RecordBatch]]
    ) -> None:
        """Register record batches as a table.

        This function will convert the provided partitions into a table and
        register it into the session using the given name.

        Args:
            name: Name of the resultant table.
            partitions: Record batches to register as a table.
        """
        self.ctx.register_record_batches(name, partitions)

    def register_parquet(
        self,
        name: str,
        path: str | pathlib.Path,
        table_partition_cols: list[tuple[str, str | pa.DataType]] | None = None,
        parquet_pruning: bool = True,
        file_extension: str = ".parquet",
        skip_metadata: bool = True,
        schema: ArrowSchemaExportable | None = None,
        file_sort_order: Sequence[Sequence[SortKey]] | None = None,
    ) -> None:
        """Register a Parquet file as a table.

        The registered table can be referenced from SQL statement executed
        against this context.

        Args:
            name: Name of the table to register.
            path: Path to the Parquet file.
            table_partition_cols: Partition columns.
            parquet_pruning: Whether the parquet reader should use the
                predicate to prune row groups.
            file_extension: File extension; only files with this extension are
                selected for data input.
            skip_metadata: Whether the parquet reader should skip any metadata
                that may be in the file schema. This can help avoid schema
                conflicts due to metadata.
            schema: The data source schema.
            file_sort_order: Sort order for the file. Each sort key can be
                specified as a column name (``str``), an expression
                (``Expr``), or a ``SortExpr``.
        """
        if table_partition_cols is None:
            table_partition_cols = []
        table_partition_cols = self._convert_table_partition_cols(table_partition_cols)
        self.ctx.register_parquet(
            name,
            str(path),
            table_partition_cols,
            parquet_pruning,
            file_extension,
            skip_metadata,
            schema,
            self._convert_file_sort_order(file_sort_order),
        )

    def register_csv(
        self,
        name: str,
        path: str | pathlib.Path | list[str | pathlib.Path],
        schema: ArrowSchemaExportable | None = None,
        has_header: bool = True,
        delimiter: str = ",",
        schema_infer_max_records: int = 1000,
        file_extension: str = ".csv",
        file_compression_type: str | None = None,
    ) -> None:
        """Register a CSV file as a table.

        The registered table can be referenced from SQL statement executed against.

        Args:
            name: Name of the table to register.
            path: Path to the CSV file. It also accepts a list of Paths.
            schema: An optional schema representing the CSV file. If None, the
                CSV reader will try to infer it based on data in file.
            has_header: Whether the CSV file have a header. If schema inference
                is run on a file with no headers, default column names are
                created.
            delimiter: An optional column delimiter.
            schema_infer_max_records: Maximum number of rows to read from CSV
                files for schema inference if needed.
            file_extension: File extension; only files with this extension are
                selected for data input.
            file_compression_type: File compression type.
        """
        path = [str(p) for p in path] if isinstance(path, list) else str(path)

        self.ctx.register_csv(
            name,
            path,
            schema,
            has_header,
            delimiter,
            schema_infer_max_records,
            file_extension,
            file_compression_type,
        )

    def register_json(
        self,
        name: str,
        path: str | pathlib.Path,
        schema: ArrowSchemaExportable | None = None,
        schema_infer_max_records: int = 1000,
        file_extension: str = ".json",
        table_partition_cols: list[tuple[str, str | pa.DataType]] | None = None,
        file_compression_type: str | None = None,
    ) -> None:
        """Register a JSON file as a table.

        The registered table can be referenced from SQL statement executed
        against this context.

        Args:
            name: Name of the table to register.
            path: Path to the JSON file.
            schema: The data source schema.
            schema_infer_max_records: Maximum number of rows to read from JSON
                files for schema inference if needed.
            file_extension: File extension; only files with this extension are
                selected for data input.
            table_partition_cols: Partition columns.
            file_compression_type: File compression type.
        """
        if table_partition_cols is None:
            table_partition_cols = []
        table_partition_cols = self._convert_table_partition_cols(table_partition_cols)
        self.ctx.register_json(
            name,
            str(path),
            schema,
            schema_infer_max_records,
            file_extension,
            table_partition_cols,
            file_compression_type,
        )

    def register_avro(
        self,
        name: str,
        path: str | pathlib.Path,
        schema: ArrowSchemaExportable | None = None,
        file_extension: str = ".avro",
        table_partition_cols: list[tuple[str, str | pa.DataType]] | None = None,
    ) -> None:
        """Register an Avro file as a table.

        The registered table can be referenced from SQL statement executed against
        this context.

        Args:
            name: Name of the table to register.
            path: Path to the Avro file.
            schema: The data source schema.
            file_extension: File extension to select.
            table_partition_cols:  Partition columns.
        """
        if table_partition_cols is None:
            table_partition_cols = []
        table_partition_cols = self._convert_table_partition_cols(table_partition_cols)
        self.ctx.register_avro(
            name, str(path), schema, file_extension, table_partition_cols
        )

    def register_dataset(self, name: str, dataset: pa.dataset.Dataset) -> None:
        """Register a :py:class:`pa.dataset.Dataset` as a table.

        Args:
            name: Name of the table to register.
            dataset: PyArrow dataset.
        """
        self.ctx.register_dataset(name, dataset)

    def register_udf(self, udf: ScalarUDF) -> None:
        """Register a user-defined function (UDF) with the context."""
        self.ctx.register_udf(udf._udf)

    def register_udaf(self, udaf: AggregateUDF) -> None:
        """Register a user-defined aggregation function (UDAF) with the context."""
        self.ctx.register_udaf(udaf._udaf)

    def register_udwf(self, udwf: WindowUDF) -> None:
        """Register a user-defined window function (UDWF) with the context."""
        self.ctx.register_udwf(udwf._udwf)

    def catalog(self, name: str = "datafusion") -> Catalog:
        """Retrieve a catalog by name."""
        return Catalog(self.ctx.catalog(name))

    @deprecated(
        "Use the catalog provider interface ``SessionContext.Catalog`` to "
        "examine available catalogs, schemas and tables"
    )
    def tables(self) -> set[str]:
        """Deprecated."""
        return self.ctx.tables()

    def table(self, name: str) -> DataFrame:
        """Retrieve a previously registered table by name."""
        return DataFrame(self.ctx.table(name))

    def table_exist(self, name: str) -> bool:
        """Return whether a table with the given name exists."""
        return self.ctx.table_exist(name)

    def empty_table(self) -> DataFrame:
        """Create an empty :py:class:`~datafusion.dataframe.DataFrame`."""
        return DataFrame(self.ctx.empty_table())

    def session_id(self) -> str:
        """Return an id that uniquely identifies this :py:class:`SessionContext`."""
        return self.ctx.session_id()

    def read_json(
        self,
        path: str | pathlib.Path,
        schema: ArrowSchemaExportable | None = None,
        schema_infer_max_records: int = 1000,
        file_extension: str = ".json",
        table_partition_cols: list[tuple[str, str | pa.DataType]] | None = None,
        file_compression_type: str | None = None,
    ) -> DataFrame:
        """Read a line-delimited JSON data source.

        Args:
            path: Path to the JSON file.
            schema: The data source schema.
            schema_infer_max_records: Maximum number of rows to read from JSON
                files for schema inference if needed.
            file_extension: File extension; only files with this extension are
                selected for data input.
            table_partition_cols: Partition columns.
            file_compression_type: File compression type.

        Returns:
            DataFrame representation of the read JSON files.
        """
        if table_partition_cols is None:
            table_partition_cols = []
        table_partition_cols = self._convert_table_partition_cols(table_partition_cols)
        return DataFrame(
            self.ctx.read_json(
                str(path),
                schema,
                schema_infer_max_records,
                file_extension,
                table_partition_cols,
                file_compression_type,
            )
        )

    def read_csv(
        self,
        path: str | pathlib.Path | list[str] | list[pathlib.Path],
        schema: ArrowSchemaExportable | None = None,
        has_header: bool = True,
        delimiter: str = ",",
        schema_infer_max_records: int = 1000,
        file_extension: str = ".csv",
        table_partition_cols: list[tuple[str, str | pa.DataType]] | None = None,
        file_compression_type: str | None = None,
    ) -> DataFrame:
        """Read a CSV data source.

        Args:
            path: Path to the CSV file
            schema: An optional schema representing the CSV files. If None, the
                CSV reader will try to infer it based on data in file.
            has_header: Whether the CSV file have a header. If schema inference
                is run on a file with no headers, default column names are
                created.
            delimiter: An optional column delimiter.
            schema_infer_max_records: Maximum number of rows to read from CSV
                files for schema inference if needed.
            file_extension:  File extension; only files with this extension are
                selected for data input.
            table_partition_cols:  Partition columns.
            file_compression_type:  File compression type.

        Returns:
            DataFrame representation of the read CSV files
        """
        if table_partition_cols is None:
            table_partition_cols = []
        table_partition_cols = self._convert_table_partition_cols(table_partition_cols)

        path = [str(p) for p in path] if isinstance(path, list) else str(path)

        return DataFrame(
            self.ctx.read_csv(
                path,
                schema,
                has_header,
                delimiter,
                schema_infer_max_records,
                file_extension,
                table_partition_cols,
                file_compression_type,
            )
        )

    def read_parquet(
        self,
        path: str | pathlib.Path,
        table_partition_cols: list[tuple[str, str | pa.DataType]] | None = None,
        parquet_pruning: bool = True,
        file_extension: str = ".parquet",
        skip_metadata: bool = True,
        schema: ArrowSchemaExportable | None = None,
        file_sort_order: Sequence[Sequence[SortKey]] | None = None,
    ) -> DataFrame:
        """Read a Parquet source into a :py:class:`~datafusion.dataframe.Dataframe`.

        Args:
            path: Path to the Parquet file.
            table_partition_cols: Partition columns.
            parquet_pruning: Whether the parquet reader should use the predicate
                to prune row groups.
            file_extension: File extension; only files with this extension are
                selected for data input.
            skip_metadata: Whether the parquet reader should skip any metadata
                that may be in the file schema. This can help avoid schema
                conflicts due to metadata.
            schema: An optional schema representing the parquet files. If None,
                the parquet reader will try to infer it based on data in the
                file.
            file_sort_order: Sort order for the file. Each sort key can be
                specified as a column name (``str``), an expression
                (``Expr``), or a ``SortExpr``.

        Returns:
            DataFrame representation of the read Parquet files
        """
        if table_partition_cols is None:
            table_partition_cols = []
        table_partition_cols = self._convert_table_partition_cols(table_partition_cols)
        file_sort_order = self._convert_file_sort_order(file_sort_order)
        return DataFrame(
            self.ctx.read_parquet(
                str(path),
                table_partition_cols,
                parquet_pruning,
                file_extension,
                skip_metadata,
                schema,
                file_sort_order,
            )
        )

    def read_avro(
        self,
        path: str | pathlib.Path,
        schema: ArrowSchemaExportable | None = None,
        file_partition_cols: list[tuple[str, str | pa.DataType]] | None = None,
        file_extension: str = ".avro",
    ) -> DataFrame:
        """Create a :py:class:`DataFrame` for reading Avro data source.

        Args:
            path: Path to the Avro file.
            schema: The data source schema.
            file_partition_cols: Partition columns.
            file_extension: File extension to select.

        Returns:
            DataFrame representation of the read Avro file
        """
        if file_partition_cols is None:
            file_partition_cols = []
        file_partition_cols = self._convert_table_partition_cols(file_partition_cols)
        return DataFrame(
            self.ctx.read_avro(str(path), schema, file_partition_cols, file_extension)
        )

    def read_table(
        self, table: Table | TableProviderExportable | DataFrame | pa.dataset.Dataset
    ) -> DataFrame:
        """Creates a :py:class:`~datafusion.dataframe.DataFrame` from a table."""
        return DataFrame(self.ctx.read_table(table))

    def execute(self, plan: ExecutionPlan, partitions: int) -> RecordBatchStream:
        """Execute the ``plan`` and return the results."""
        return RecordBatchStream(self.ctx.execute(plan._raw_plan, partitions))

    @staticmethod
    def _convert_file_sort_order(
        file_sort_order: Sequence[Sequence[SortKey]] | None,
    ) -> list[list[expr_internal.SortExpr]] | None:
        """Convert nested ``SortKey`` sequences into raw sort expressions.

        Each ``SortKey`` can be a column name string, an ``Expr``, or a
        ``SortExpr`` and will be converted using
        :func:`datafusion.expr.sort_list_to_raw_sort_list`.
        """
        # Convert each ``SortKey`` in the provided sort order to the low-level
        # representation expected by the Rust bindings.
        return (
            [sort_list_to_raw_sort_list(f) for f in file_sort_order]
            if file_sort_order is not None
            else None
        )

    @staticmethod
    def _convert_table_partition_cols(
        table_partition_cols: list[tuple[str, str | pa.DataType]],
    ) -> list[tuple[str, pa.DataType]]:
        warn = False
        converted_table_partition_cols = []

        for col, data_type in table_partition_cols:
            if isinstance(data_type, str):
                warn = True
                if data_type == "string":
                    converted_data_type = pa.string()
                elif data_type == "int":
                    converted_data_type = pa.int32()
                else:
                    message = (
                        f"Unsupported literal data type '{data_type}' for partition "
                        "column. Supported types are 'string' and 'int'"
                    )
                    raise ValueError(message)
            else:
                converted_data_type = data_type

            converted_table_partition_cols.append((col, converted_data_type))

        if warn:
            message = (
                "using literals for table_partition_cols data types is deprecated,"
                "use pyarrow types instead"
            )
            warnings.warn(
                message,
                category=DeprecationWarning,
                stacklevel=2,
            )

        return converted_table_partition_cols<|MERGE_RESOLUTION|>--- conflicted
+++ resolved
@@ -27,13 +27,9 @@
 except ImportError:
     from typing_extensions import deprecated  # Python 3.12
 
-<<<<<<< HEAD
-from datafusion.catalog import Catalog, CatalogProvider, Table
-=======
 import pyarrow as pa
 
 from datafusion.catalog import Catalog
->>>>>>> 6f3b1cab
 from datafusion.dataframe import DataFrame
 from datafusion.expr import sort_list_to_raw_sort_list
 from datafusion.record_batch import RecordBatchStream
