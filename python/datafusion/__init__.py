--- conflicted
+++ resolved
@@ -26,14 +26,9 @@
 except ImportError:
     import importlib_metadata
 
-<<<<<<< HEAD
-# Local module imports
-from . import functions, object_store, substrait
-=======
 from . import functions, object_store, substrait, unparser
 
 # The following imports are okay to remain as opaque to the user.
->>>>>>> 09b929a6
 from ._internal import Config
 from .catalog import Catalog, Database, Table
 from .common import DFSchema
