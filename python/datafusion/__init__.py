# Licensed to the Apache Software Foundation (ASF) under one
# or more contributor license agreements.  See the NOTICE file
# distributed with this work for additional information
# regarding copyright ownership.  The ASF licenses this file
# to you under the Apache License, Version 2.0 (the
# "License"); you may not use this file except in compliance
# with the License.  You may obtain a copy of the License at
#
#   http://www.apache.org/licenses/LICENSE-2.0
#
# Unless required by applicable law or agreed to in writing,
# software distributed under the License is distributed on an
# "AS IS" BASIS, WITHOUT WARRANTIES OR CONDITIONS OF ANY
# KIND, either express or implied.  See the License for the
# specific language governing permissions and limitations
# under the License.

"""DataFusion python package.

This is a Python library that binds to Apache Arrow in-memory query engine DataFusion.
See https://datafusion.apache.org/python for more information.
"""

try:
    import importlib.metadata as importlib_metadata
except ImportError:
    import importlib_metadata

<<<<<<< HEAD
from datafusion.col import col, column

from . import functions, object_store, substrait
=======
from . import functions, object_store, substrait, unparser
>>>>>>> 91b66351

# The following imports are okay to remain as opaque to the user.
from ._internal import Config
from .catalog import Catalog, Database, Table
from .common import (
    DFSchema,
)
from .context import (
    RuntimeEnvBuilder,
    SessionConfig,
    SessionContext,
    SQLOptions,
)
from .dataframe import DataFrame
from .expr import (
    Expr,
    WindowFrame,
)
from .html_formatter import configure_formatter
from .io import read_avro, read_csv, read_json, read_parquet
from .plan import ExecutionPlan, LogicalPlan
from .record_batch import RecordBatch, RecordBatchStream
from .udf import Accumulator, AggregateUDF, ScalarUDF, WindowUDF, udaf, udf, udwf

__version__ = importlib_metadata.version(__name__)

__all__ = [
    "Accumulator",
    "AggregateUDF",
    "Catalog",
    "Config",
    "DFSchema",
    "DataFrame",
    "Database",
    "ExecutionPlan",
    "Expr",
    "LogicalPlan",
    "RecordBatch",
    "RecordBatchStream",
    "RuntimeEnvBuilder",
    "SQLOptions",
    "ScalarUDF",
    "SessionConfig",
    "SessionContext",
    "Table",
    "WindowFrame",
    "WindowUDF",
    "col",
    "column",
    "common",
    "configure_formatter",
    "expr",
    "functions",
    "lit",
    "literal",
    "object_store",
    "read_avro",
    "read_csv",
    "read_json",
    "read_parquet",
    "substrait",
    "udaf",
    "udf",
    "udwf",
    "unparser",
]


def literal(value) -> Expr:
    """Create a literal expression."""
    return Expr.literal(value)


def string_literal(value):
    """Create a UTF8 literal expression.

    It differs from `literal` which creates a UTF8view literal.
    """
    return Expr.string_literal(value)


def str_lit(value):
    """Alias for `string_literal`."""
    return string_literal(value)


def lit(value) -> Expr:
    """Create a literal expression."""
    return Expr.literal(value)<|MERGE_RESOLUTION|>--- conflicted
+++ resolved
@@ -26,13 +26,9 @@
 except ImportError:
     import importlib_metadata
 
-<<<<<<< HEAD
 from datafusion.col import col, column
 
-from . import functions, object_store, substrait
-=======
 from . import functions, object_store, substrait, unparser
->>>>>>> 91b66351
 
 # The following imports are okay to remain as opaque to the user.
 from ._internal import Config
