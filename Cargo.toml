--- conflicted
+++ resolved
@@ -33,22 +33,12 @@
 [dependencies]
 tokio = { version = "1.24", features = ["macros", "rt", "rt-multi-thread", "sync"] }
 rand = "0.8"
-<<<<<<< HEAD
-pyo3 = { version = "~0.17.3", features = ["extension-module", "abi3", "abi3-py37"] }
-datafusion = { version = "17.0.0", features = ["pyarrow", "avro"] }
-datafusion-expr = "17.0.0"
-datafusion-optimizer = "17.0.0"
-datafusion-common = { version = "17.0.0", features = ["pyarrow"] }
-datafusion-sql = "17.0.0"
-datafusion-substrait = "17.0.0"
-=======
 pyo3 = { version = "0.18.0", features = ["extension-module", "abi3", "abi3-py37"] }
 datafusion = { git="https://github.com/apache/arrow-datafusion.git", rev="a265509b272084e758b9ec21f2133856f56e617d", features = ["pyarrow", "avro"] }
 datafusion-expr = { git="https://github.com/apache/arrow-datafusion.git", rev="a265509b272084e758b9ec21f2133856f56e617d" }
 datafusion-optimizer = { git="https://github.com/apache/arrow-datafusion.git", rev="a265509b272084e758b9ec21f2133856f56e617d" }
 datafusion-common = { git="https://github.com/apache/arrow-datafusion.git", rev="a265509b272084e758b9ec21f2133856f56e617d", features = ["pyarrow"] }
 datafusion-substrait = { git="https://github.com/apache/arrow-datafusion.git", rev="a265509b272084e758b9ec21f2133856f56e617d" }
->>>>>>> 35fded6f
 uuid = { version = "1.2", features = ["v4"] }
 mimalloc = { version = "*", optional = true, default-features = false }
 async-trait = "0.1"
