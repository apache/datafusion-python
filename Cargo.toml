# Licensed to the Apache Software Foundation (ASF) under one
# or more contributor license agreements.  See the NOTICE file
# distributed with this work for additional information
# regarding copyright ownership.  The ASF licenses this file
# to you under the Apache License, Version 2.0 (the
# "License"); you may not use this file except in compliance
# with the License.  You may obtain a copy of the License at
#
#   http://www.apache.org/licenses/LICENSE-2.0
#
# Unless required by applicable law or agreed to in writing,
# software distributed under the License is distributed on an
# "AS IS" BASIS, WITHOUT WARRANTIES OR CONDITIONS OF ANY
# KIND, either express or implied.  See the License for the
# specific language governing permissions and limitations
# under the License.

[package]
name = "datafusion-python"
version = "50.1.0"
homepage = "https://datafusion.apache.org/python"
repository = "https://github.com/apache/datafusion-python"
authors = ["Apache DataFusion <dev@datafusion.apache.org>"]
description = "Apache DataFusion DataFrame and SQL Query Engine"
readme = "README.md"
license = "Apache-2.0"
edition = "2021"
rust-version = "1.78"
include = [
    "/src",
    "/datafusion",
    "/LICENSE.txt",
    "build.rs",
    "pyproject.toml",
    "Cargo.toml",
    "Cargo.lock",
]

[features]
default = ["mimalloc"]
protoc = ["datafusion-substrait/protoc"]
substrait = ["dep:datafusion-substrait"]

[dependencies]
<<<<<<< HEAD
tokio = { version = "1.47", features = [
    "macros",
    "rt",
    "rt-multi-thread",
    "sync",
] }
pyo3 = { version = "0.25", features = [
    "extension-module",
    "abi3",
    "abi3-py39",
] }
pyo3-async-runtimes = { version = "0.25", features = ["tokio-runtime"] }
=======
tokio = { version = "1.47", features = ["macros", "rt", "rt-multi-thread", "sync"] }
pyo3 = { version = "0.25", features = ["extension-module", "abi3", "abi3-py310"] }
pyo3-async-runtimes = { version = "0.25", features = ["tokio-runtime"]}
>>>>>>> 51dc78a6
pyo3-log = "0.12.4"
arrow = { version = "56", features = ["pyarrow"] }
datafusion = { version = "50", features = ["avro", "unicode_expressions"] }
datafusion-substrait = { version = "50", optional = true }
datafusion-proto = { version = "50" }
datafusion-ffi = { version = "50" }
prost = "0.13.1" # keep in line with `datafusion-substrait`
uuid = { version = "1.18", features = ["v4"] }
mimalloc = { version = "0.1", optional = true, default-features = false, features = [
    "local_dynamic_tls",
] }
async-trait = "0.1.89"
futures = "0.3"
<<<<<<< HEAD
cstr = "0.2"
object_store = { version = "0.12.3", features = [
    "aws",
    "gcp",
    "azure",
    "http",
] }
=======
object_store = { version = "0.12.4", features = ["aws", "gcp", "azure", "http"] }
>>>>>>> 51dc78a6
url = "2"
log = "0.4.27"
parking_lot = "0.12"

[build-dependencies]
prost-types = "0.13.1"     # keep in line with `datafusion-substrait`
pyo3-build-config = "0.25"

[lib]
name = "datafusion_python"
crate-type = ["cdylib", "rlib"]

[profile.release]
lto = true
codegen-units = 1<|MERGE_RESOLUTION|>--- conflicted
+++ resolved
@@ -42,7 +42,6 @@
 substrait = ["dep:datafusion-substrait"]
 
 [dependencies]
-<<<<<<< HEAD
 tokio = { version = "1.47", features = [
     "macros",
     "rt",
@@ -52,14 +51,9 @@
 pyo3 = { version = "0.25", features = [
     "extension-module",
     "abi3",
-    "abi3-py39",
+    "abi3-py310",
 ] }
 pyo3-async-runtimes = { version = "0.25", features = ["tokio-runtime"] }
-=======
-tokio = { version = "1.47", features = ["macros", "rt", "rt-multi-thread", "sync"] }
-pyo3 = { version = "0.25", features = ["extension-module", "abi3", "abi3-py310"] }
-pyo3-async-runtimes = { version = "0.25", features = ["tokio-runtime"]}
->>>>>>> 51dc78a6
 pyo3-log = "0.12.4"
 arrow = { version = "56", features = ["pyarrow"] }
 datafusion = { version = "50", features = ["avro", "unicode_expressions"] }
@@ -73,17 +67,13 @@
 ] }
 async-trait = "0.1.89"
 futures = "0.3"
-<<<<<<< HEAD
 cstr = "0.2"
-object_store = { version = "0.12.3", features = [
+object_store = { version = "0.12.4", features = [
     "aws",
     "gcp",
     "azure",
     "http",
 ] }
-=======
-object_store = { version = "0.12.4", features = ["aws", "gcp", "azure", "http"] }
->>>>>>> 51dc78a6
 url = "2"
 log = "0.4.27"
 parking_lot = "0.12"
