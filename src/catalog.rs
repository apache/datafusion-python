--- conflicted
+++ resolved
@@ -47,15 +47,6 @@
     pub schema: Arc<dyn SchemaProvider>,
 }
 
-<<<<<<< HEAD
-=======
-#[pyclass(frozen, name = "RawTable", module = "datafusion.catalog", subclass)]
-#[derive(Clone)]
-pub struct PyTable {
-    pub table: Arc<dyn TableProvider>,
-}
-
->>>>>>> af1c07b7
 impl From<Arc<dyn CatalogProvider>> for PyCatalog {
     fn from(catalog: Arc<dyn CatalogProvider>) -> Self {
         Self { catalog }
