--- conflicted
+++ resolved
@@ -29,11 +29,7 @@
 use datafusion::datasource::datasource::TableProvider;
 use datafusion::datasource::MemTable;
 use datafusion::execution::context::{SessionConfig, SessionContext};
-<<<<<<< HEAD
-use datafusion::prelude::{CsvReadOptions, ParquetReadOptions, NdJsonReadOptions};
-=======
-use datafusion::prelude::{AvroReadOptions, CsvReadOptions, ParquetReadOptions};
->>>>>>> fb91556a
+use datafusion::prelude::{AvroReadOptions, CsvReadOptions, ParquetReadOptions, NdJsonReadOptions};
 
 use crate::catalog::{PyCatalog, PyTable};
 use crate::dataframe::PyDataFrame;
@@ -276,7 +272,6 @@
     #[allow(clippy::too_many_arguments)]
     #[args(
         schema = "None",
-<<<<<<< HEAD
         schema_infer_max_records = "1000",
         file_extension = "\".json\"",
         table_partition_cols = "vec![]",
@@ -284,12 +279,30 @@
     fn read_json(
         &mut self,
         path: PathBuf,
-        schema: Option<Schema>,
+        schema: Option<PyArrowType<Schema>>,
         schema_infer_max_records: usize,
         file_extension: &str,
         table_partition_cols: Vec<String>,
         py: Python
-=======
+    ) -> PyResult<PyDataFrame> {
+        let path = path
+            .to_str()
+            .ok_or_else(|| PyValueError::new_err("Unable to convert path to a string"))?;
+
+        let mut options = NdJsonReadOptions::default()
+            .table_partition_cols(table_partition_cols);
+        options.schema = schema.map(|s| Arc::new(s.0));
+        options.schema_infer_max_records = schema_infer_max_records;
+        options.file_extension = file_extension;
+            
+        let result = self.ctx.read_json(path, options);
+        let df = wait_for_future(py, result).map_err(DataFusionError::from)?;
+        Ok(PyDataFrame::new(df))
+    }
+
+    #[allow(clippy::too_many_arguments)]
+    #[args(
+        schema = "None",
         has_header = "true",
         delimiter = "\",\"",
         schema_infer_max_records = "1000",
@@ -306,23 +319,11 @@
         file_extension: &str,
         table_partition_cols: Vec<String>,
         py: Python,
->>>>>>> fb91556a
     ) -> PyResult<PyDataFrame> {
         let path = path
             .to_str()
             .ok_or_else(|| PyValueError::new_err("Unable to convert path to a string"))?;
 
-<<<<<<< HEAD
-        let mut options = NdJsonReadOptions::default()
-            .table_partition_cols(table_partition_cols);
-        options.schema = schema.map(Arc::new);
-        options.schema_infer_max_records = schema_infer_max_records;
-        options.file_extension = file_extension;
-            
-        let result = self.ctx.read_json(path, options);
-        let df = wait_for_future(py, result).map_err(DataFusionError::from)?;
-        Ok(PyDataFrame::new(df))
-=======
         let delimiter = delimiter.as_bytes();
         if delimiter.len() != 1 {
             return Err(PyValueError::new_err(
@@ -397,6 +398,5 @@
         let result = self.ctx.read_avro(path, options);
         let df = PyDataFrame::new(wait_for_future(py, result).map_err(DataFusionError::from)?);
         Ok(df)
->>>>>>> fb91556a
     }
 }