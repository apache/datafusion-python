// Licensed to the Apache Software Foundation (ASF) under one
// or more contributor license agreements.  See the NOTICE file
// distributed with this work for additional information
// regarding copyright ownership.  The ASF licenses this file
// to you under the Apache License, Version 2.0 (the
// "License"); you may not use this file except in compliance
// with the License.  You may obtain a copy of the License at
//
//   http://www.apache.org/licenses/LICENSE-2.0
//
// Unless required by applicable law or agreed to in writing,
// software distributed under the License is distributed on an
// "AS IS" BASIS, WITHOUT WARRANTIES OR CONDITIONS OF ANY
// KIND, either express or implied.  See the License for the
// specific language governing permissions and limitations
// under the License.

use pyo3::{basic::CompareOp, prelude::*};
use std::convert::{From, Into};

use datafusion::arrow::datatypes::DataType;
use datafusion::arrow::pyarrow::PyArrowType;
use datafusion_expr::{col, lit, Cast, Expr, GetIndexedField};

use datafusion::scalar::ScalarValue;

<<<<<<< HEAD
pub mod limit;
=======
pub mod aggregate;
>>>>>>> f934dc16
pub mod logical_node;
pub mod projection;
pub mod sort;
pub mod table_scan;

/// A PyExpr that can be used on a DataFrame
#[pyclass(name = "Expr", module = "datafusion.expr", subclass)]
#[derive(Debug, Clone)]
pub(crate) struct PyExpr {
    pub(crate) expr: Expr,
}

impl From<PyExpr> for Expr {
    fn from(expr: PyExpr) -> Expr {
        expr.expr
    }
}

impl From<Expr> for PyExpr {
    fn from(expr: Expr) -> PyExpr {
        PyExpr { expr }
    }
}

#[pymethods]
impl PyExpr {
    fn __richcmp__(&self, other: PyExpr, op: CompareOp) -> PyExpr {
        let expr = match op {
            CompareOp::Lt => self.expr.clone().lt(other.expr),
            CompareOp::Le => self.expr.clone().lt_eq(other.expr),
            CompareOp::Eq => self.expr.clone().eq(other.expr),
            CompareOp::Ne => self.expr.clone().not_eq(other.expr),
            CompareOp::Gt => self.expr.clone().gt(other.expr),
            CompareOp::Ge => self.expr.clone().gt_eq(other.expr),
        };
        expr.into()
    }

    fn __repr__(&self) -> PyResult<String> {
        Ok(format!("Expr({})", self.expr))
    }

    fn __add__(&self, rhs: PyExpr) -> PyResult<PyExpr> {
        Ok((self.expr.clone() + rhs.expr).into())
    }

    fn __sub__(&self, rhs: PyExpr) -> PyResult<PyExpr> {
        Ok((self.expr.clone() - rhs.expr).into())
    }

    fn __truediv__(&self, rhs: PyExpr) -> PyResult<PyExpr> {
        Ok((self.expr.clone() / rhs.expr).into())
    }

    fn __mul__(&self, rhs: PyExpr) -> PyResult<PyExpr> {
        Ok((self.expr.clone() * rhs.expr).into())
    }

    fn __mod__(&self, rhs: PyExpr) -> PyResult<PyExpr> {
        Ok(self.expr.clone().modulus(rhs.expr).into())
    }

    fn __and__(&self, rhs: PyExpr) -> PyResult<PyExpr> {
        Ok(self.expr.clone().and(rhs.expr).into())
    }

    fn __or__(&self, rhs: PyExpr) -> PyResult<PyExpr> {
        Ok(self.expr.clone().or(rhs.expr).into())
    }

    fn __invert__(&self) -> PyResult<PyExpr> {
        Ok(self.expr.clone().not().into())
    }

    fn __getitem__(&self, key: &str) -> PyResult<PyExpr> {
        Ok(Expr::GetIndexedField(GetIndexedField::new(
            Box::new(self.expr.clone()),
            ScalarValue::Utf8(Some(key.to_string())),
        ))
        .into())
    }

    #[staticmethod]
    pub fn literal(value: ScalarValue) -> PyExpr {
        lit(value).into()
    }

    #[staticmethod]
    pub fn column(value: &str) -> PyExpr {
        col(value).into()
    }

    /// assign a name to the PyExpr
    pub fn alias(&self, name: &str) -> PyExpr {
        self.expr.clone().alias(name).into()
    }

    /// Create a sort PyExpr from an existing PyExpr.
    #[pyo3(signature = (ascending=true, nulls_first=true))]
    pub fn sort(&self, ascending: bool, nulls_first: bool) -> PyExpr {
        self.expr.clone().sort(ascending, nulls_first).into()
    }

    pub fn is_null(&self) -> PyExpr {
        self.expr.clone().is_null().into()
    }

    pub fn cast(&self, to: PyArrowType<DataType>) -> PyExpr {
        // self.expr.cast_to() requires DFSchema to validate that the cast
        // is supported, omit that for now
        let expr = Expr::Cast(Cast::new(Box::new(self.expr.clone()), to.0));
        expr.into()
    }
}

/// Initializes the `expr` module to match the pattern of `datafusion-expr` https://docs.rs/datafusion-expr/latest/datafusion_expr/
pub(crate) fn init_module(m: &PyModule) -> PyResult<()> {
    m.add_class::<PyExpr>()?;
    m.add_class::<table_scan::PyTableScan>()?;
    m.add_class::<projection::PyProjection>()?;
<<<<<<< HEAD
    m.add_class::<limit::PyLimit>()?;
=======
    m.add_class::<aggregate::PyAggregate>()?;
    m.add_class::<sort::PySort>()?;
>>>>>>> f934dc16
    Ok(())
}<|MERGE_RESOLUTION|>--- conflicted
+++ resolved
@@ -24,11 +24,8 @@
 
 use datafusion::scalar::ScalarValue;
 
-<<<<<<< HEAD
+pub mod aggregate;
 pub mod limit;
-=======
-pub mod aggregate;
->>>>>>> f934dc16
 pub mod logical_node;
 pub mod projection;
 pub mod sort;
@@ -149,11 +146,8 @@
     m.add_class::<PyExpr>()?;
     m.add_class::<table_scan::PyTableScan>()?;
     m.add_class::<projection::PyProjection>()?;
-<<<<<<< HEAD
     m.add_class::<limit::PyLimit>()?;
-=======
     m.add_class::<aggregate::PyAggregate>()?;
     m.add_class::<sort::PySort>()?;
->>>>>>> f934dc16
     Ok(())
 }