--- conflicted
+++ resolved
@@ -269,13 +269,10 @@
     m.add_class::<sort::PySort>()?;
     m.add_class::<analyze::PyAnalyze>()?;
     m.add_class::<empty_relation::PyEmptyRelation>()?;
-<<<<<<< HEAD
     m.add_class::<join::PyJoin>()?;
     m.add_class::<join::PyJoinType>()?;
     m.add_class::<join::PyJoinConstraint>()?;
     m.add_class::<cross_join::PyCrossJoin>()?;
-=======
     m.add_class::<union::PyUnion>()?;
->>>>>>> 8ec98a84
     Ok(())
 }