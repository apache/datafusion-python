// Licensed to the Apache Software Foundation (ASF) under one
// or more contributor license agreements.  See the NOTICE file
// distributed with this work for additional information
// regarding copyright ownership.  The ASF licenses this file
// to you under the Apache License, Version 2.0 (the
// "License"); you may not use this file except in compliance
// with the License.  You may obtain a copy of the License at
//
//   http://www.apache.org/licenses/LICENSE-2.0
//
// Unless required by applicable law or agreed to in writing,
// software distributed under the License is distributed on an
// "AS IS" BASIS, WITHOUT WARRANTIES OR CONDITIONS OF ANY
// KIND, either express or implied.  See the License for the
// specific language governing permissions and limitations
// under the License.

use pyo3::{basic::CompareOp, prelude::*};
use std::convert::{From, Into};

use datafusion::arrow::datatypes::DataType;
use datafusion::arrow::pyarrow::PyArrowType;
use datafusion_expr::{col, lit, Cast, Expr, GetIndexedField};

use datafusion::scalar::ScalarValue;

pub mod aggregate;
<<<<<<< HEAD
pub mod filter;
=======
pub mod limit;
>>>>>>> b8ef9bf5
pub mod logical_node;
pub mod projection;
pub mod sort;
pub mod table_scan;

/// A PyExpr that can be used on a DataFrame
#[pyclass(name = "Expr", module = "datafusion.expr", subclass)]
#[derive(Debug, Clone)]
pub(crate) struct PyExpr {
    pub(crate) expr: Expr,
}

impl From<PyExpr> for Expr {
    fn from(expr: PyExpr) -> Expr {
        expr.expr
    }
}

impl From<Expr> for PyExpr {
    fn from(expr: Expr) -> PyExpr {
        PyExpr { expr }
    }
}

#[pymethods]
impl PyExpr {
    fn __richcmp__(&self, other: PyExpr, op: CompareOp) -> PyExpr {
        let expr = match op {
            CompareOp::Lt => self.expr.clone().lt(other.expr),
            CompareOp::Le => self.expr.clone().lt_eq(other.expr),
            CompareOp::Eq => self.expr.clone().eq(other.expr),
            CompareOp::Ne => self.expr.clone().not_eq(other.expr),
            CompareOp::Gt => self.expr.clone().gt(other.expr),
            CompareOp::Ge => self.expr.clone().gt_eq(other.expr),
        };
        expr.into()
    }

    fn __repr__(&self) -> PyResult<String> {
        Ok(format!("Expr({})", self.expr))
    }

    fn __add__(&self, rhs: PyExpr) -> PyResult<PyExpr> {
        Ok((self.expr.clone() + rhs.expr).into())
    }

    fn __sub__(&self, rhs: PyExpr) -> PyResult<PyExpr> {
        Ok((self.expr.clone() - rhs.expr).into())
    }

    fn __truediv__(&self, rhs: PyExpr) -> PyResult<PyExpr> {
        Ok((self.expr.clone() / rhs.expr).into())
    }

    fn __mul__(&self, rhs: PyExpr) -> PyResult<PyExpr> {
        Ok((self.expr.clone() * rhs.expr).into())
    }

    fn __mod__(&self, rhs: PyExpr) -> PyResult<PyExpr> {
        Ok(self.expr.clone().modulus(rhs.expr).into())
    }

    fn __and__(&self, rhs: PyExpr) -> PyResult<PyExpr> {
        Ok(self.expr.clone().and(rhs.expr).into())
    }

    fn __or__(&self, rhs: PyExpr) -> PyResult<PyExpr> {
        Ok(self.expr.clone().or(rhs.expr).into())
    }

    fn __invert__(&self) -> PyResult<PyExpr> {
        Ok(self.expr.clone().not().into())
    }

    fn __getitem__(&self, key: &str) -> PyResult<PyExpr> {
        Ok(Expr::GetIndexedField(GetIndexedField::new(
            Box::new(self.expr.clone()),
            ScalarValue::Utf8(Some(key.to_string())),
        ))
        .into())
    }

    #[staticmethod]
    pub fn literal(value: ScalarValue) -> PyExpr {
        lit(value).into()
    }

    #[staticmethod]
    pub fn column(value: &str) -> PyExpr {
        col(value).into()
    }

    /// assign a name to the PyExpr
    pub fn alias(&self, name: &str) -> PyExpr {
        self.expr.clone().alias(name).into()
    }

    /// Create a sort PyExpr from an existing PyExpr.
    #[pyo3(signature = (ascending=true, nulls_first=true))]
    pub fn sort(&self, ascending: bool, nulls_first: bool) -> PyExpr {
        self.expr.clone().sort(ascending, nulls_first).into()
    }

    pub fn is_null(&self) -> PyExpr {
        self.expr.clone().is_null().into()
    }

    pub fn cast(&self, to: PyArrowType<DataType>) -> PyExpr {
        // self.expr.cast_to() requires DFSchema to validate that the cast
        // is supported, omit that for now
        let expr = Expr::Cast(Cast::new(Box::new(self.expr.clone()), to.0));
        expr.into()
    }
}

/// Initializes the `expr` module to match the pattern of `datafusion-expr` https://docs.rs/datafusion-expr/latest/datafusion_expr/
pub(crate) fn init_module(m: &PyModule) -> PyResult<()> {
    m.add_class::<PyExpr>()?;
    m.add_class::<table_scan::PyTableScan>()?;
    m.add_class::<projection::PyProjection>()?;
<<<<<<< HEAD
    m.add_class::<filter::PyFilter>()?;
=======
    m.add_class::<limit::PyLimit>()?;
>>>>>>> b8ef9bf5
    m.add_class::<aggregate::PyAggregate>()?;
    m.add_class::<sort::PySort>()?;
    Ok(())
}<|MERGE_RESOLUTION|>--- conflicted
+++ resolved
@@ -25,11 +25,8 @@
 use datafusion::scalar::ScalarValue;
 
 pub mod aggregate;
-<<<<<<< HEAD
 pub mod filter;
-=======
 pub mod limit;
->>>>>>> b8ef9bf5
 pub mod logical_node;
 pub mod projection;
 pub mod sort;
@@ -150,11 +147,8 @@
     m.add_class::<PyExpr>()?;
     m.add_class::<table_scan::PyTableScan>()?;
     m.add_class::<projection::PyProjection>()?;
-<<<<<<< HEAD
     m.add_class::<filter::PyFilter>()?;
-=======
     m.add_class::<limit::PyLimit>()?;
->>>>>>> b8ef9bf5
     m.add_class::<aggregate::PyAggregate>()?;
     m.add_class::<sort::PySort>()?;
     Ok(())
