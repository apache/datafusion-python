// Licensed to the Apache Software Foundation (ASF) under one
// or more contributor license agreements.  See the NOTICE file
// distributed with this work for additional information
// regarding copyright ownership.  The ASF licenses this file
// to you under the Apache License, Version 2.0 (the
// "License"); you may not use this file except in compliance
// with the License.  You may obtain a copy of the License at
//
//   http://www.apache.org/licenses/LICENSE-2.0
//
// Unless required by applicable law or agreed to in writing,
// software distributed under the License is distributed on an
// "AS IS" BASIS, WITHOUT WARRANTIES OR CONDITIONS OF ANY
// KIND, either express or implied.  See the License for the
// specific language governing permissions and limitations
// under the License.

use pyo3::{basic::CompareOp, prelude::*};
use std::convert::{From, Into};

use datafusion::arrow::datatypes::DataType;
use datafusion::arrow::pyarrow::PyArrowType;
use datafusion_expr::{col, lit, Cast, Expr, GetIndexedField};

use crate::errors::py_runtime_err;
use crate::expr::binary_expr::PyBinaryExpr;
use crate::expr::column::PyColumn;
use crate::expr::literal::PyLiteral;
use datafusion::scalar::ScalarValue;

<<<<<<< HEAD
pub mod binary_expr;
pub mod column;
pub mod literal;
=======
pub mod aggregate;
pub mod limit;
>>>>>>> b8ef9bf5
pub mod logical_node;
pub mod projection;
pub mod sort;
pub mod table_scan;

/// A PyExpr that can be used on a DataFrame
#[pyclass(name = "Expr", module = "datafusion.expr", subclass)]
#[derive(Debug, Clone)]
pub(crate) struct PyExpr {
    pub(crate) expr: Expr,
}

impl From<PyExpr> for Expr {
    fn from(expr: PyExpr) -> Expr {
        expr.expr
    }
}

impl From<Expr> for PyExpr {
    fn from(expr: Expr) -> PyExpr {
        PyExpr { expr }
    }
}

#[pymethods]
impl PyExpr {
    /// Return the specific expression
    fn to_variant(&self, py: Python) -> PyResult<PyObject> {
        Python::with_gil(|_| match &self.expr {
            Expr::Column(col) => Ok(PyColumn::from(col.clone()).into_py(py)),
            Expr::Literal(value) => Ok(PyLiteral::from(value.clone()).into_py(py)),
            Expr::BinaryExpr(expr) => Ok(PyBinaryExpr::from(expr.clone()).into_py(py)),
            other => Err(py_runtime_err(format!(
                "Cannot convert this Expr to a Python object: {:?}",
                other
            ))),
        })
    }

    fn __richcmp__(&self, other: PyExpr, op: CompareOp) -> PyExpr {
        let expr = match op {
            CompareOp::Lt => self.expr.clone().lt(other.expr),
            CompareOp::Le => self.expr.clone().lt_eq(other.expr),
            CompareOp::Eq => self.expr.clone().eq(other.expr),
            CompareOp::Ne => self.expr.clone().not_eq(other.expr),
            CompareOp::Gt => self.expr.clone().gt(other.expr),
            CompareOp::Ge => self.expr.clone().gt_eq(other.expr),
        };
        expr.into()
    }

    fn __repr__(&self) -> PyResult<String> {
        Ok(format!("Expr({})", self.expr))
    }

    fn __add__(&self, rhs: PyExpr) -> PyResult<PyExpr> {
        Ok((self.expr.clone() + rhs.expr).into())
    }

    fn __sub__(&self, rhs: PyExpr) -> PyResult<PyExpr> {
        Ok((self.expr.clone() - rhs.expr).into())
    }

    fn __truediv__(&self, rhs: PyExpr) -> PyResult<PyExpr> {
        Ok((self.expr.clone() / rhs.expr).into())
    }

    fn __mul__(&self, rhs: PyExpr) -> PyResult<PyExpr> {
        Ok((self.expr.clone() * rhs.expr).into())
    }

    fn __mod__(&self, rhs: PyExpr) -> PyResult<PyExpr> {
        Ok(self.expr.clone().modulus(rhs.expr).into())
    }

    fn __and__(&self, rhs: PyExpr) -> PyResult<PyExpr> {
        Ok(self.expr.clone().and(rhs.expr).into())
    }

    fn __or__(&self, rhs: PyExpr) -> PyResult<PyExpr> {
        Ok(self.expr.clone().or(rhs.expr).into())
    }

    fn __invert__(&self) -> PyResult<PyExpr> {
        Ok(self.expr.clone().not().into())
    }

    fn __getitem__(&self, key: &str) -> PyResult<PyExpr> {
        Ok(Expr::GetIndexedField(GetIndexedField::new(
            Box::new(self.expr.clone()),
            ScalarValue::Utf8(Some(key.to_string())),
        ))
        .into())
    }

    #[staticmethod]
    pub fn literal(value: ScalarValue) -> PyExpr {
        lit(value).into()
    }

    #[staticmethod]
    pub fn column(value: &str) -> PyExpr {
        col(value).into()
    }

    /// assign a name to the PyExpr
    pub fn alias(&self, name: &str) -> PyExpr {
        self.expr.clone().alias(name).into()
    }

    /// Create a sort PyExpr from an existing PyExpr.
    #[pyo3(signature = (ascending=true, nulls_first=true))]
    pub fn sort(&self, ascending: bool, nulls_first: bool) -> PyExpr {
        self.expr.clone().sort(ascending, nulls_first).into()
    }

    pub fn is_null(&self) -> PyExpr {
        self.expr.clone().is_null().into()
    }

    pub fn cast(&self, to: PyArrowType<DataType>) -> PyExpr {
        // self.expr.cast_to() requires DFSchema to validate that the cast
        // is supported, omit that for now
        let expr = Expr::Cast(Cast::new(Box::new(self.expr.clone()), to.0));
        expr.into()
    }
}

/// Initializes the `expr` module to match the pattern of `datafusion-expr` https://docs.rs/datafusion-expr/latest/datafusion_expr/
pub(crate) fn init_module(m: &PyModule) -> PyResult<()> {
    m.add_class::<PyExpr>()?;
    m.add_class::<table_scan::PyTableScan>()?;
    m.add_class::<projection::PyProjection>()?;
<<<<<<< HEAD
    m.add_class::<column::PyColumn>()?;
    m.add_class::<literal::PyLiteral>()?;
    m.add_class::<binary_expr::PyBinaryExpr>()?;
    m.add_class::<literal::PyLiteral>()?;
=======
    m.add_class::<limit::PyLimit>()?;
    m.add_class::<aggregate::PyAggregate>()?;
    m.add_class::<sort::PySort>()?;
>>>>>>> b8ef9bf5
    Ok(())
}<|MERGE_RESOLUTION|>--- conflicted
+++ resolved
@@ -28,14 +28,11 @@
 use crate::expr::literal::PyLiteral;
 use datafusion::scalar::ScalarValue;
 
-<<<<<<< HEAD
+pub mod aggregate;
 pub mod binary_expr;
 pub mod column;
+pub mod limit;
 pub mod literal;
-=======
-pub mod aggregate;
-pub mod limit;
->>>>>>> b8ef9bf5
 pub mod logical_node;
 pub mod projection;
 pub mod sort;
@@ -169,15 +166,12 @@
     m.add_class::<PyExpr>()?;
     m.add_class::<table_scan::PyTableScan>()?;
     m.add_class::<projection::PyProjection>()?;
-<<<<<<< HEAD
     m.add_class::<column::PyColumn>()?;
     m.add_class::<literal::PyLiteral>()?;
     m.add_class::<binary_expr::PyBinaryExpr>()?;
     m.add_class::<literal::PyLiteral>()?;
-=======
     m.add_class::<limit::PyLimit>()?;
     m.add_class::<aggregate::PyAggregate>()?;
     m.add_class::<sort::PySort>()?;
->>>>>>> b8ef9bf5
     Ok(())
 }