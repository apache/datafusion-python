// Licensed to the Apache Software Foundation (ASF) under one
// or more contributor license agreements.  See the NOTICE file
// distributed with this work for additional information
// regarding copyright ownership.  The ASF licenses this file
// to you under the Apache License, Version 2.0 (the
// "License"); you may not use this file except in compliance
// with the License.  You may obtain a copy of the License at
//
//   http://www.apache.org/licenses/LICENSE-2.0
//
// Unless required by applicable law or agreed to in writing,
// software distributed under the License is distributed on an
// "AS IS" BASIS, WITHOUT WARRANTIES OR CONDITIONS OF ANY
// KIND, either express or implied.  See the License for the
// specific language governing permissions and limitations
// under the License.

use pyo3::{basic::CompareOp, prelude::*};
use std::convert::{From, Into};

use datafusion::arrow::datatypes::DataType;
use datafusion::arrow::pyarrow::PyArrowType;
use datafusion_expr::{col, lit, Cast, Expr, GetIndexedField};

use crate::errors::py_runtime_err;
use crate::expr::binary_expr::PyBinaryExpr;
use crate::expr::column::PyColumn;
use crate::expr::literal::PyLiteral;
use datafusion::scalar::ScalarValue;

<<<<<<< HEAD
pub mod binary_expr;
pub mod column;
pub mod literal;
=======
pub mod aggregate;
>>>>>>> f934dc16
pub mod logical_node;
pub mod projection;
pub mod sort;
pub mod table_scan;

/// A PyExpr that can be used on a DataFrame
#[pyclass(name = "Expr", module = "datafusion.expr", subclass)]
#[derive(Debug, Clone)]
pub(crate) struct PyExpr {
    pub(crate) expr: Expr,
}

impl From<PyExpr> for Expr {
    fn from(expr: PyExpr) -> Expr {
        expr.expr
    }
}

impl From<Expr> for PyExpr {
    fn from(expr: Expr) -> PyExpr {
        PyExpr { expr }
    }
}

#[pymethods]
impl PyExpr {
    /// Return the specific expression
    fn to_variant(&self, py: Python) -> PyResult<PyObject> {
        Python::with_gil(|_| match &self.expr {
            Expr::Column(col) => Ok(PyColumn::from(col.clone()).into_py(py)),
            Expr::Literal(value) => Ok(PyLiteral::from(value.clone()).into_py(py)),
            Expr::BinaryExpr(expr) => Ok(PyBinaryExpr::from(expr.clone()).into_py(py)),
            other => Err(py_runtime_err(format!(
                "Cannot convert this Expr to a Python object: {:?}",
                other
            ))),
        })
    }

    fn __richcmp__(&self, other: PyExpr, op: CompareOp) -> PyExpr {
        let expr = match op {
            CompareOp::Lt => self.expr.clone().lt(other.expr),
            CompareOp::Le => self.expr.clone().lt_eq(other.expr),
            CompareOp::Eq => self.expr.clone().eq(other.expr),
            CompareOp::Ne => self.expr.clone().not_eq(other.expr),
            CompareOp::Gt => self.expr.clone().gt(other.expr),
            CompareOp::Ge => self.expr.clone().gt_eq(other.expr),
        };
        expr.into()
    }

    fn __repr__(&self) -> PyResult<String> {
        Ok(format!("Expr({})", self.expr))
    }

    fn __add__(&self, rhs: PyExpr) -> PyResult<PyExpr> {
        Ok((self.expr.clone() + rhs.expr).into())
    }

    fn __sub__(&self, rhs: PyExpr) -> PyResult<PyExpr> {
        Ok((self.expr.clone() - rhs.expr).into())
    }

    fn __truediv__(&self, rhs: PyExpr) -> PyResult<PyExpr> {
        Ok((self.expr.clone() / rhs.expr).into())
    }

    fn __mul__(&self, rhs: PyExpr) -> PyResult<PyExpr> {
        Ok((self.expr.clone() * rhs.expr).into())
    }

    fn __mod__(&self, rhs: PyExpr) -> PyResult<PyExpr> {
        Ok(self.expr.clone().modulus(rhs.expr).into())
    }

    fn __and__(&self, rhs: PyExpr) -> PyResult<PyExpr> {
        Ok(self.expr.clone().and(rhs.expr).into())
    }

    fn __or__(&self, rhs: PyExpr) -> PyResult<PyExpr> {
        Ok(self.expr.clone().or(rhs.expr).into())
    }

    fn __invert__(&self) -> PyResult<PyExpr> {
        Ok(self.expr.clone().not().into())
    }

    fn __getitem__(&self, key: &str) -> PyResult<PyExpr> {
        Ok(Expr::GetIndexedField(GetIndexedField::new(
            Box::new(self.expr.clone()),
            ScalarValue::Utf8(Some(key.to_string())),
        ))
        .into())
    }

    #[staticmethod]
    pub fn literal(value: ScalarValue) -> PyExpr {
        lit(value).into()
    }

    #[staticmethod]
    pub fn column(value: &str) -> PyExpr {
        col(value).into()
    }

    /// assign a name to the PyExpr
    pub fn alias(&self, name: &str) -> PyExpr {
        self.expr.clone().alias(name).into()
    }

    /// Create a sort PyExpr from an existing PyExpr.
    #[pyo3(signature = (ascending=true, nulls_first=true))]
    pub fn sort(&self, ascending: bool, nulls_first: bool) -> PyExpr {
        self.expr.clone().sort(ascending, nulls_first).into()
    }

    pub fn is_null(&self) -> PyExpr {
        self.expr.clone().is_null().into()
    }

    pub fn cast(&self, to: PyArrowType<DataType>) -> PyExpr {
        // self.expr.cast_to() requires DFSchema to validate that the cast
        // is supported, omit that for now
        let expr = Expr::Cast(Cast::new(Box::new(self.expr.clone()), to.0));
        expr.into()
    }
}

/// Initializes the `expr` module to match the pattern of `datafusion-expr` https://docs.rs/datafusion-expr/latest/datafusion_expr/
pub(crate) fn init_module(m: &PyModule) -> PyResult<()> {
    m.add_class::<PyExpr>()?;
    m.add_class::<table_scan::PyTableScan>()?;
    m.add_class::<projection::PyProjection>()?;
<<<<<<< HEAD
    m.add_class::<column::PyColumn>()?;
    m.add_class::<literal::PyLiteral>()?;
    m.add_class::<binary_expr::PyBinaryExpr>()?;
    m.add_class::<literal::PyLiteral>()?;
=======
    m.add_class::<aggregate::PyAggregate>()?;
    m.add_class::<sort::PySort>()?;
>>>>>>> f934dc16
    Ok(())
}<|MERGE_RESOLUTION|>--- conflicted
+++ resolved
@@ -28,13 +28,10 @@
 use crate::expr::literal::PyLiteral;
 use datafusion::scalar::ScalarValue;
 
-<<<<<<< HEAD
+pub mod aggregate;
 pub mod binary_expr;
 pub mod column;
 pub mod literal;
-=======
-pub mod aggregate;
->>>>>>> f934dc16
 pub mod logical_node;
 pub mod projection;
 pub mod sort;
@@ -168,14 +165,11 @@
     m.add_class::<PyExpr>()?;
     m.add_class::<table_scan::PyTableScan>()?;
     m.add_class::<projection::PyProjection>()?;
-<<<<<<< HEAD
     m.add_class::<column::PyColumn>()?;
     m.add_class::<literal::PyLiteral>()?;
     m.add_class::<binary_expr::PyBinaryExpr>()?;
     m.add_class::<literal::PyLiteral>()?;
-=======
     m.add_class::<aggregate::PyAggregate>()?;
     m.add_class::<sort::PySort>()?;
->>>>>>> f934dc16
     Ok(())
 }