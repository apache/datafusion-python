--- conflicted
+++ resolved
@@ -33,12 +33,8 @@
 use datafusion::execution::SendableRecordBatchStream;
 use datafusion::parquet::basic::{BrotliLevel, Compression, GzipLevel, ZstdLevel};
 use datafusion::prelude::*;
-<<<<<<< HEAD
 use futures::StreamExt;
-use pyo3::exceptions::{PyTypeError, PyValueError};
-=======
 use pyo3::exceptions::PyValueError;
->>>>>>> 8b513906
 use pyo3::prelude::*;
 use pyo3::pybacked::PyBackedStr;
 use pyo3::types::{PyCapsule, PyTuple, PyTupleMethods};
@@ -94,8 +90,7 @@
         }
     }
 
-<<<<<<< HEAD
-    fn __repr__(&self, py: Python) -> PyResult<String> {
+    fn __repr__(&self, py: Python) -> PyDataFusionResult<String> {
         let df = self.df.as_ref().clone();
 
         let stream = wait_for_future(py, df.execute_stream()).map_err(py_datafusion_err)?;
@@ -106,11 +101,6 @@
             .into_iter()
             .collect::<Result<Vec<_>,_>>()?;
 
-=======
-    fn __repr__(&self, py: Python) -> PyDataFusionResult<String> {
-        let df = self.df.as_ref().clone().limit(0, Some(10))?;
-        let batches = wait_for_future(py, df.collect())?;
->>>>>>> 8b513906
         let batches_as_string = pretty::pretty_format_batches(&batches);
         match batches_as_string {
             Ok(batch) => Ok(format!("DataFrame()\n{batch}")),
