--- conflicted
+++ resolved
@@ -56,8 +56,6 @@
     expr::{sort_expr::PySortExpr, PyExpr},
 };
 
-<<<<<<< HEAD
-=======
 use parking_lot::Mutex;
 
 // Type aliases to simplify very complex types used in this file and
@@ -65,41 +63,6 @@
 type CachedBatches = Option<(Vec<RecordBatch>, bool)>;
 type SharedCachedBatches = Arc<Mutex<CachedBatches>>;
 
-// https://github.com/apache/datafusion-python/pull/1016#discussion_r1983239116
-// - we have not decided on the table_provider approach yet
-// this is an interim implementation
-#[pyclass(frozen, name = "TableProvider", module = "datafusion")]
-pub struct PyTableProvider {
-    provider: Arc<dyn TableProvider + Send>,
-}
-
-impl PyTableProvider {
-    pub fn new(provider: Arc<dyn TableProvider>) -> Self {
-        Self { provider }
-    }
-
-    pub fn as_table(&self) -> PyTable {
-        let table_provider: Arc<dyn TableProvider> = self.provider.clone();
-        PyTable::new(table_provider)
-    }
-}
-
-#[pymethods]
-impl PyTableProvider {
-    fn __datafusion_table_provider__<'py>(
-        &self,
-        py: Python<'py>,
-    ) -> PyResult<Bound<'py, PyCapsule>> {
-        let name = CString::new("datafusion_table_provider").unwrap();
-
-        let runtime = get_tokio_runtime().0.handle().clone();
-        let provider = FFI_TableProvider::new(Arc::clone(&self.provider), false, Some(runtime));
-
-        PyCapsule::new(py, provider, Some(name.clone()))
-    }
-}
-
->>>>>>> af1c07b7
 /// Configuration for DataFrame display formatting
 #[derive(Debug, Clone)]
 pub struct FormatterConfig {
@@ -310,16 +273,12 @@
         }
     }
 
-<<<<<<< HEAD
     /// Return a clone of the inner Arc<DataFrame> for crate-local callers.
     pub(crate) fn inner_df(&self) -> Arc<DataFrame> {
         Arc::clone(&self.df)
     }
 
-    fn prepare_repr_string(&mut self, py: Python, as_html: bool) -> PyDataFusionResult<String> {
-=======
     fn prepare_repr_string(&self, py: Python, as_html: bool) -> PyDataFusionResult<String> {
->>>>>>> af1c07b7
         // Get the Python formatter and config
         let PythonFormatter { formatter, config } = get_python_formatter_with_config(py)?;
 
