--- conflicted
+++ resolved
@@ -46,12 +46,7 @@
 use pyo3::types::{PyCapsule, PyList, PyTuple, PyTupleMethods};
 use pyo3::PyErr;
 
-<<<<<<< HEAD
-use crate::catalog::PyTable;
-use crate::errors::{py_datafusion_err, PyDataFusionError};
-=======
 use crate::errors::{py_datafusion_err, to_datafusion_err, PyDataFusionError};
->>>>>>> 51dc78a6
 use crate::expr::sort_expr::to_sort_expressions;
 use crate::physical_plan::PyExecutionPlan;
 use crate::record_batch::{poll_next_batch, PyRecordBatchStream};
@@ -66,25 +61,10 @@
     expr::{sort_expr::PySortExpr, PyExpr},
 };
 
-<<<<<<< HEAD
+use parking_lot::Mutex;
+
 /// File-level static CStr for the Arrow array stream capsule name.
 static ARROW_ARRAY_STREAM_NAME: &CStr = cstr!("arrow_array_stream");
-
-// https://github.com/apache/datafusion-python/pull/1016#discussion_r1983239116
-// - we have not decided on the table_provider approach yet
-// this is an interim implementation
-#[pyclass(name = "TableProvider", module = "datafusion")]
-pub struct PyTableProvider {
-    provider: Arc<dyn TableProvider + Send>,
-}
-
-impl PyTableProvider {
-    pub fn new(provider: Arc<dyn TableProvider>) -> Self {
-        Self { provider }
-    }
-=======
-use parking_lot::Mutex;
->>>>>>> 51dc78a6
 
 // Type aliases to simplify very complex types used in this file and
 // avoid compiler complaints about deeply nested types in struct fields.
