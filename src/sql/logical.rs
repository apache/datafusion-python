// Licensed to the Apache Software Foundation (ASF) under one
// or more contributor license agreements.  See the NOTICE file
// distributed with this work for additional information
// regarding copyright ownership.  The ASF licenses this file
// to you under the Apache License, Version 2.0 (the
// "License"); you may not use this file except in compliance
// with the License.  You may obtain a copy of the License at
//
//   http://www.apache.org/licenses/LICENSE-2.0
//
// Unless required by applicable law or agreed to in writing,
// software distributed under the License is distributed on an
// "AS IS" BASIS, WITHOUT WARRANTIES OR CONDITIONS OF ANY
// KIND, either express or implied.  See the License for the
// specific language governing permissions and limitations
// under the License.

use std::sync::Arc;

use crate::errors::py_runtime_err;
use crate::expr::projection::PyProjection;
use crate::expr::table_scan::PyTableScan;
use datafusion_expr::LogicalPlan;
use pyo3::prelude::*;

#[pyclass(name = "LogicalPlan", module = "datafusion", subclass)]
#[derive(Debug, Clone)]
pub struct PyLogicalPlan {
    pub(crate) plan: Arc<LogicalPlan>,
}

impl PyLogicalPlan {
    /// creates a new PyLogicalPlan
    pub fn new(plan: LogicalPlan) -> Self {
        Self {
            plan: Arc::new(plan),
        }
    }
}

#[pymethods]
impl PyLogicalPlan {
    /// Return a Python object representation of this logical operator
    fn to_logical_node(&self, py: Python) -> PyResult<PyObject> {
        Python::with_gil(|_| match self.plan.as_ref() {
<<<<<<< HEAD
            LogicalPlan::Projection(plan) => Ok(PyProjection::new(plan.clone()).into_py(py)),
            LogicalPlan::TableScan(plan) => Ok(PyTableScan::new(plan.clone()).into_py(py)),
=======
            LogicalPlan::Projection(plan) => Ok(PyProjection::from(plan.clone()).into_py(py)),
            LogicalPlan::TableScan(plan) => Ok(PyTableScan::from(plan.clone()).into_py(py)),
>>>>>>> a523cff0
            other => Err(py_runtime_err(format!(
                "Cannot convert this plan to a LogicalNode: {:?}",
                other
            ))),
        })
    }

    /// Get the inputs to this plan
    pub fn inputs(&self) -> Vec<PyLogicalPlan> {
        let mut inputs = vec![];
        for input in self.plan.inputs() {
            inputs.push(input.to_owned().into());
        }
        inputs
    }

    fn __repr__(&self) -> PyResult<String> {
        Ok(format!("{:?}", self.plan))
    }

    pub fn display(&self) -> String {
        format!("{}", self.plan.display())
    }

    pub fn display_indent(&self) -> String {
        format!("{}", self.plan.display_indent())
    }

    pub fn display_indent_schema(&self) -> String {
        format!("{}", self.plan.display_indent_schema())
    }

    pub fn display_graphviz(&self) -> String {
        format!("{}", self.plan.display_indent_schema())
    }
}

impl From<PyLogicalPlan> for LogicalPlan {
    fn from(logical_plan: PyLogicalPlan) -> LogicalPlan {
        logical_plan.plan.as_ref().clone()
    }
}

impl From<LogicalPlan> for PyLogicalPlan {
    fn from(logical_plan: LogicalPlan) -> PyLogicalPlan {
        PyLogicalPlan {
            plan: Arc::new(logical_plan),
        }
    }
}<|MERGE_RESOLUTION|>--- conflicted
+++ resolved
@@ -43,13 +43,8 @@
     /// Return a Python object representation of this logical operator
     fn to_logical_node(&self, py: Python) -> PyResult<PyObject> {
         Python::with_gil(|_| match self.plan.as_ref() {
-<<<<<<< HEAD
-            LogicalPlan::Projection(plan) => Ok(PyProjection::new(plan.clone()).into_py(py)),
-            LogicalPlan::TableScan(plan) => Ok(PyTableScan::new(plan.clone()).into_py(py)),
-=======
             LogicalPlan::Projection(plan) => Ok(PyProjection::from(plan.clone()).into_py(py)),
             LogicalPlan::TableScan(plan) => Ok(PyTableScan::from(plan.clone()).into_py(py)),
->>>>>>> a523cff0
             other => Err(py_runtime_err(format!(
                 "Cannot convert this plan to a LogicalNode: {:?}",
                 other
