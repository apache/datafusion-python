--- conflicted
+++ resolved
@@ -19,10 +19,7 @@
 
 use crate::errors::py_runtime_err;
 use crate::expr::aggregate::PyAggregate;
-<<<<<<< HEAD
-=======
 use crate::expr::filter::PyFilter;
->>>>>>> d62cbdfa
 use crate::expr::limit::PyLimit;
 use crate::expr::projection::PyProjection;
 use crate::expr::sort::PySort;
@@ -52,16 +49,10 @@
         Python::with_gil(|_| match self.plan.as_ref() {
             LogicalPlan::Projection(plan) => Ok(PyProjection::from(plan.clone()).into_py(py)),
             LogicalPlan::TableScan(plan) => Ok(PyTableScan::from(plan.clone()).into_py(py)),
-<<<<<<< HEAD
             LogicalPlan::Aggregate(plan) => Ok(PyAggregate::from(plan.clone()).into_py(py)),
             LogicalPlan::Limit(plan) => Ok(PyLimit::from(plan.clone()).into_py(py)),
             LogicalPlan::Sort(plan) => Ok(PySort::from(plan.clone()).into_py(py)),
-=======
             LogicalPlan::Filter(plan) => Ok(PyFilter::from(plan.clone()).into_py(py)),
-            LogicalPlan::Limit(plan) => Ok(PyLimit::from(plan.clone()).into_py(py)),
-            LogicalPlan::Sort(plan) => Ok(PySort::from(plan.clone()).into_py(py)),
-            LogicalPlan::Aggregate(plan) => Ok(PyAggregate::from(plan.clone()).into_py(py)),
->>>>>>> d62cbdfa
             other => Err(py_runtime_err(format!(
                 "Cannot convert this plan to a LogicalNode: {:?}",
                 other
