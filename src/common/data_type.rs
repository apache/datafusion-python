// Licensed to the Apache Software Foundation (ASF) under one
// or more contributor license agreements.  See the NOTICE file
// distributed with this work for additional information
// regarding copyright ownership.  The ASF licenses this file
// to you under the Apache License, Version 2.0 (the
// "License"); you may not use this file except in compliance
// with the License.  You may obtain a copy of the License at
//
//   http://www.apache.org/licenses/LICENSE-2.0
//
// Unless required by applicable law or agreed to in writing,
// software distributed under the License is distributed on an
// "AS IS" BASIS, WITHOUT WARRANTIES OR CONDITIONS OF ANY
// KIND, either express or implied.  See the License for the
// specific language governing permissions and limitations
// under the License.

use datafusion::arrow::datatypes::{DataType, IntervalUnit, TimeUnit};
use datafusion_common::{DataFusionError, ScalarValue};
use pyo3::{exceptions::PyValueError, prelude::*};

use crate::errors::py_datafusion_err;

#[derive(Debug, Clone, PartialEq, Eq, Hash, PartialOrd, Ord)]
#[pyclass(name = "RexType", module = "datafusion.common")]
pub enum RexType {
    Alias,
    Literal,
    Call,
    Reference,
    ScalarSubquery,
    Other,
}

/// These bindings are tying together several disparate systems.
/// You have SQL types for the SQL strings and RDBMS systems itself.
/// Rust types for the DataFusion code
/// Arrow types which represents the underlying arrow format
/// Python types which represent the type in Python
/// It is important to keep all of those types in a single
/// and managable location. Therefore this structure exists
/// to map those types and provide a simple place for developers
/// to map types from one system to another.
#[derive(Debug, Clone)]
#[pyclass(name = "DataTypeMap", module = "datafusion.common", subclass)]
pub struct DataTypeMap {
    #[pyo3(get, set)]
    pub arrow_type: PyDataType,
    #[pyo3(get, set)]
    pub python_type: PythonType,
    #[pyo3(get, set)]
    pub sql_type: SqlType,
}

impl DataTypeMap {
    fn new(arrow_type: DataType, python_type: PythonType, sql_type: SqlType) -> Self {
        DataTypeMap {
            arrow_type: PyDataType {
                data_type: arrow_type,
            },
            python_type,
            sql_type,
        }
    }

    pub fn map_from_arrow_type(arrow_type: &DataType) -> Result<DataTypeMap, PyErr> {
        match arrow_type {
            DataType::Null => Ok(DataTypeMap::new(
                DataType::Null,
                PythonType::None,
                SqlType::NULL,
            )),
            DataType::Boolean => Ok(DataTypeMap::new(
                DataType::Boolean,
                PythonType::Bool,
                SqlType::BOOLEAN,
            )),
            DataType::Int8 => Ok(DataTypeMap::new(
                DataType::Int8,
                PythonType::Int,
                SqlType::TINYINT,
            )),
            DataType::Int16 => Ok(DataTypeMap::new(
                DataType::Int16,
                PythonType::Int,
                SqlType::SMALLINT,
            )),
            DataType::Int32 => Ok(DataTypeMap::new(
                DataType::Int32,
                PythonType::Int,
                SqlType::INTEGER,
            )),
            DataType::Int64 => Ok(DataTypeMap::new(
                DataType::Int64,
                PythonType::Int,
                SqlType::BIGINT,
            )),
            DataType::UInt8 => Ok(DataTypeMap::new(
                DataType::UInt8,
                PythonType::Int,
                SqlType::TINYINT,
            )),
            DataType::UInt16 => Ok(DataTypeMap::new(
                DataType::UInt16,
                PythonType::Int,
                SqlType::SMALLINT,
            )),
            DataType::UInt32 => Ok(DataTypeMap::new(
                DataType::UInt32,
                PythonType::Int,
                SqlType::INTEGER,
            )),
            DataType::UInt64 => Ok(DataTypeMap::new(
                DataType::UInt64,
                PythonType::Int,
                SqlType::BIGINT,
            )),
            DataType::Float16 => Ok(DataTypeMap::new(
                DataType::Float16,
                PythonType::Float,
                SqlType::FLOAT,
            )),
            DataType::Float32 => Ok(DataTypeMap::new(
                DataType::Float32,
                PythonType::Float,
                SqlType::FLOAT,
            )),
            DataType::Float64 => Ok(DataTypeMap::new(
                DataType::Float64,
                PythonType::Float,
                SqlType::FLOAT,
            )),
            DataType::Timestamp(unit, tz) => Ok(DataTypeMap::new(
                DataType::Timestamp(unit.clone(), tz.clone()),
                PythonType::Datetime,
                SqlType::DATE,
            )),
            DataType::Date32 => Ok(DataTypeMap::new(
                DataType::Date32,
                PythonType::Datetime,
                SqlType::DATE,
            )),
            DataType::Date64 => Ok(DataTypeMap::new(
                DataType::Date64,
                PythonType::Datetime,
                SqlType::DATE,
            )),
            DataType::Time32(unit) => Ok(DataTypeMap::new(
                DataType::Time32(unit.clone()),
                PythonType::Datetime,
                SqlType::DATE,
            )),
            DataType::Time64(unit) => Ok(DataTypeMap::new(
                DataType::Time64(unit.clone()),
                PythonType::Datetime,
                SqlType::DATE,
            )),
            DataType::Duration(_) => Err(py_datafusion_err(DataFusionError::NotImplemented(
                format!("{:?}", arrow_type),
            ))),
            DataType::Interval(interval_unit) => Ok(DataTypeMap::new(
                DataType::Interval(interval_unit.clone()),
                PythonType::Datetime,
                match interval_unit {
                    IntervalUnit::DayTime => SqlType::INTERVAL_DAY,
                    IntervalUnit::MonthDayNano => SqlType::INTERVAL_MONTH,
                    IntervalUnit::YearMonth => SqlType::INTERVAL_YEAR_MONTH,
                },
            )),
            DataType::Binary => Ok(DataTypeMap::new(
                DataType::Binary,
                PythonType::Bytes,
                SqlType::BINARY,
            )),
            DataType::FixedSizeBinary(_) => Err(py_datafusion_err(
                DataFusionError::NotImplemented(format!("{:?}", arrow_type)),
            )),
            DataType::LargeBinary => Ok(DataTypeMap::new(
                DataType::LargeBinary,
                PythonType::Bytes,
                SqlType::BINARY,
            )),
            DataType::Utf8 => Ok(DataTypeMap::new(
                DataType::Utf8,
                PythonType::Str,
                SqlType::VARCHAR,
            )),
            DataType::LargeUtf8 => Ok(DataTypeMap::new(
                DataType::LargeUtf8,
                PythonType::Str,
                SqlType::VARCHAR,
            )),
            DataType::List(_) => Err(py_datafusion_err(DataFusionError::NotImplemented(format!(
                "{:?}",
                arrow_type
            )))),
            DataType::FixedSizeList(_, _) => Err(py_datafusion_err(
                DataFusionError::NotImplemented(format!("{:?}", arrow_type)),
            )),
            DataType::LargeList(_) => Err(py_datafusion_err(DataFusionError::NotImplemented(
                format!("{:?}", arrow_type),
            ))),
            DataType::Struct(_) => Err(py_datafusion_err(DataFusionError::NotImplemented(
                format!("{:?}", arrow_type),
            ))),
            DataType::Union(_, _) => Err(py_datafusion_err(DataFusionError::NotImplemented(
                format!("{:?}", arrow_type),
            ))),
            DataType::Dictionary(_, _) => Err(py_datafusion_err(DataFusionError::NotImplemented(
                format!("{:?}", arrow_type),
            ))),
            DataType::Decimal128(precision, scale) => Ok(DataTypeMap::new(
                DataType::Decimal128(*precision, *scale),
                PythonType::Float,
                SqlType::DECIMAL,
            )),
            DataType::Decimal256(precision, scale) => Ok(DataTypeMap::new(
                DataType::Decimal256(*precision, *scale),
                PythonType::Float,
                SqlType::DECIMAL,
            )),
            DataType::Map(_, _) => Err(py_datafusion_err(DataFusionError::NotImplemented(
                format!("{:?}", arrow_type),
            ))),
            DataType::RunEndEncoded(_, _) => Err(py_datafusion_err(
                DataFusionError::NotImplemented(format!("{:?}", arrow_type)),
            )),
        }
    }

    /// Generate the `DataTypeMap` from a `ScalarValue` instance
    pub fn map_from_scalar_value(scalar_val: &ScalarValue) -> Result<DataTypeMap, PyErr> {
        DataTypeMap::map_from_arrow_type(&DataTypeMap::map_from_scalar_to_arrow(scalar_val)?)
    }

    /// Maps a `ScalarValue` to an Arrow `DataType`
    pub fn map_from_scalar_to_arrow(scalar_val: &ScalarValue) -> Result<DataType, PyErr> {
        match scalar_val {
            ScalarValue::Boolean(_) => Ok(DataType::Boolean),
            ScalarValue::Float32(_) => Ok(DataType::Float32),
            ScalarValue::Float64(_) => Ok(DataType::Float64),
            ScalarValue::Decimal128(_, precision, scale) => {
                Ok(DataType::Decimal128(*precision, *scale))
            }
            ScalarValue::Dictionary(data_type, scalar_type) => {
                // Call this function again to map the dictionary scalar_value to an Arrow type
                Ok(DataType::Dictionary(
                    Box::new(*data_type.clone()),
                    Box::new(DataTypeMap::map_from_scalar_to_arrow(scalar_type)?),
                ))
            }
            ScalarValue::Int8(_) => Ok(DataType::Int8),
            ScalarValue::Int16(_) => Ok(DataType::Int16),
            ScalarValue::Int32(_) => Ok(DataType::Int32),
            ScalarValue::Int64(_) => Ok(DataType::Int64),
            ScalarValue::UInt8(_) => Ok(DataType::UInt8),
            ScalarValue::UInt16(_) => Ok(DataType::UInt16),
            ScalarValue::UInt32(_) => Ok(DataType::UInt32),
            ScalarValue::UInt64(_) => Ok(DataType::UInt64),
            ScalarValue::Utf8(_) => Ok(DataType::Utf8),
            ScalarValue::LargeUtf8(_) => Ok(DataType::LargeUtf8),
            ScalarValue::Binary(_) => Ok(DataType::Binary),
            ScalarValue::LargeBinary(_) => Ok(DataType::LargeBinary),
            ScalarValue::Date32(_) => Ok(DataType::Date32),
            ScalarValue::Date64(_) => Ok(DataType::Date64),
            ScalarValue::Time32Second(_) => Ok(DataType::Time32(TimeUnit::Second)),
            ScalarValue::Time32Millisecond(_) => Ok(DataType::Time32(TimeUnit::Millisecond)),
            ScalarValue::Time64Microsecond(_) => Ok(DataType::Time64(TimeUnit::Microsecond)),
            ScalarValue::Time64Nanosecond(_) => Ok(DataType::Time64(TimeUnit::Nanosecond)),
            ScalarValue::Null => Ok(DataType::Null),
            ScalarValue::TimestampSecond(_, tz) => {
                Ok(DataType::Timestamp(TimeUnit::Second, tz.to_owned()))
            }
            ScalarValue::TimestampMillisecond(_, tz) => {
                Ok(DataType::Timestamp(TimeUnit::Millisecond, tz.to_owned()))
            }
            ScalarValue::TimestampMicrosecond(_, tz) => {
                Ok(DataType::Timestamp(TimeUnit::Microsecond, tz.to_owned()))
            }
            ScalarValue::TimestampNanosecond(_, tz) => {
                Ok(DataType::Timestamp(TimeUnit::Nanosecond, tz.to_owned()))
            }
            ScalarValue::IntervalYearMonth(..) => Ok(DataType::Interval(IntervalUnit::YearMonth)),
            ScalarValue::IntervalDayTime(..) => Ok(DataType::Interval(IntervalUnit::DayTime)),
            ScalarValue::IntervalMonthDayNano(..) => {
                Ok(DataType::Interval(IntervalUnit::MonthDayNano))
            }
            ScalarValue::List(_val, field_ref) => Ok(DataType::List(field_ref.to_owned())),
            ScalarValue::Struct(_, fields) => Ok(DataType::Struct(fields.to_owned())),
            ScalarValue::FixedSizeBinary(size, _) => Ok(DataType::FixedSizeBinary(*size)),
        }
    }
}

#[pymethods]
impl DataTypeMap {
    #[new]
    pub fn py_new(arrow_type: PyDataType, python_type: PythonType, sql_type: SqlType) -> Self {
        DataTypeMap {
            arrow_type,
            python_type,
            sql_type,
        }
    }

    #[staticmethod]
    #[pyo3(name = "from_parquet_type_str")]
    /// When using pyarrow.parquet.read_metadata().schema.column(x).physical_type you are presented
    /// with a String type for schema rather than an object type. Here we make a best effort
    /// to convert that to a physical type.
    pub fn py_map_from_parquet_type_str(parquet_str_type: String) -> PyResult<DataTypeMap> {
        let arrow_dtype = match parquet_str_type.to_lowercase().as_str() {
            "boolean" => Ok(DataType::Boolean),
            "int32" => Ok(DataType::Int32),
            "int64" => Ok(DataType::Int64),
<<<<<<< HEAD
=======
            "int96" => {
                // Int96 is an old datatype that is now deprecated. We convert to nanosecond timestamp
                Ok(DataType::Timestamp(TimeUnit::Nanosecond, None))
            }
>>>>>>> 58bdbd88
            "float" => Ok(DataType::Float32),
            "double" => Ok(DataType::Float64),
            _ => Err(PyValueError::new_err(format!(
                "Unable to determine Arrow Data Type from Parquet String type: {:?}",
                parquet_str_type
            ))),
        };
        DataTypeMap::map_from_arrow_type(&arrow_dtype?)
    }

    #[staticmethod]
    #[pyo3(name = "arrow")]
    pub fn py_map_from_arrow_type(arrow_type: &PyDataType) -> PyResult<DataTypeMap> {
        DataTypeMap::map_from_arrow_type(&arrow_type.data_type)
    }

    #[staticmethod]
    #[pyo3(name = "arrow_str")]
    pub fn py_map_from_arrow_type_str(arrow_type_str: String) -> PyResult<DataTypeMap> {
        let data_type = PyDataType::py_map_from_arrow_type_str(arrow_type_str);
        DataTypeMap::map_from_arrow_type(&data_type?.data_type)
    }

    #[staticmethod]
    #[pyo3(name = "sql")]
    pub fn py_map_from_sql_type(sql_type: &SqlType) -> PyResult<DataTypeMap> {
        match sql_type {
            SqlType::ANY => Err(py_datafusion_err(DataFusionError::NotImplemented(format!(
                "{:?}",
                sql_type
            )))),
            SqlType::ARRAY => Err(py_datafusion_err(DataFusionError::NotImplemented(format!(
                "{:?}",
                sql_type
            )))),
            SqlType::BIGINT => Ok(DataTypeMap::new(
                DataType::Int64,
                PythonType::Int,
                SqlType::BIGINT,
            )),
            SqlType::BINARY => Ok(DataTypeMap::new(
                DataType::Binary,
                PythonType::Bytes,
                SqlType::BINARY,
            )),
            SqlType::BOOLEAN => Ok(DataTypeMap::new(
                DataType::Boolean,
                PythonType::Bool,
                SqlType::BOOLEAN,
            )),
            SqlType::CHAR => Ok(DataTypeMap::new(
                DataType::UInt8,
                PythonType::Int,
                SqlType::CHAR,
            )),
            SqlType::COLUMN_LIST => Err(py_datafusion_err(DataFusionError::NotImplemented(
                format!("{:?}", sql_type),
            ))),
            SqlType::CURSOR => Err(py_datafusion_err(DataFusionError::NotImplemented(format!(
                "{:?}",
                sql_type
            )))),
            SqlType::DATE => Ok(DataTypeMap::new(
                DataType::Date64,
                PythonType::Datetime,
                SqlType::DATE,
            )),
            SqlType::DECIMAL => Ok(DataTypeMap::new(
                DataType::Decimal128(1, 1),
                PythonType::Float,
                SqlType::DECIMAL,
            )),
            SqlType::DISTINCT => Err(py_datafusion_err(DataFusionError::NotImplemented(format!(
                "{:?}",
                sql_type
            )))),
            SqlType::DOUBLE => Ok(DataTypeMap::new(
                DataType::Decimal256(1, 1),
                PythonType::Float,
                SqlType::DOUBLE,
            )),
            SqlType::DYNAMIC_STAR => Err(py_datafusion_err(DataFusionError::NotImplemented(
                format!("{:?}", sql_type),
            ))),
            SqlType::FLOAT => Ok(DataTypeMap::new(
                DataType::Decimal128(1, 1),
                PythonType::Float,
                SqlType::FLOAT,
            )),
            SqlType::GEOMETRY => Err(py_datafusion_err(DataFusionError::NotImplemented(format!(
                "{:?}",
                sql_type
            )))),
            SqlType::INTEGER => Ok(DataTypeMap::new(
                DataType::Int8,
                PythonType::Int,
                SqlType::INTEGER,
            )),
            SqlType::INTERVAL => Err(py_datafusion_err(DataFusionError::NotImplemented(format!(
                "{:?}",
                sql_type
            )))),
            SqlType::INTERVAL_DAY => Err(py_datafusion_err(DataFusionError::NotImplemented(
                format!("{:?}", sql_type),
            ))),
            SqlType::INTERVAL_DAY_HOUR => Err(py_datafusion_err(DataFusionError::NotImplemented(
                format!("{:?}", sql_type),
            ))),
            SqlType::INTERVAL_DAY_MINUTE => Err(py_datafusion_err(
                DataFusionError::NotImplemented(format!("{:?}", sql_type)),
            )),
            SqlType::INTERVAL_DAY_SECOND => Err(py_datafusion_err(
                DataFusionError::NotImplemented(format!("{:?}", sql_type)),
            )),
            SqlType::INTERVAL_HOUR => Err(py_datafusion_err(DataFusionError::NotImplemented(
                format!("{:?}", sql_type),
            ))),
            SqlType::INTERVAL_HOUR_MINUTE => Err(py_datafusion_err(
                DataFusionError::NotImplemented(format!("{:?}", sql_type)),
            )),
            SqlType::INTERVAL_HOUR_SECOND => Err(py_datafusion_err(
                DataFusionError::NotImplemented(format!("{:?}", sql_type)),
            )),
            SqlType::INTERVAL_MINUTE => Err(py_datafusion_err(DataFusionError::NotImplemented(
                format!("{:?}", sql_type),
            ))),
            SqlType::INTERVAL_MINUTE_SECOND => Err(py_datafusion_err(
                DataFusionError::NotImplemented(format!("{:?}", sql_type)),
            )),
            SqlType::INTERVAL_MONTH => Err(py_datafusion_err(DataFusionError::NotImplemented(
                format!("{:?}", sql_type),
            ))),
            SqlType::INTERVAL_SECOND => Err(py_datafusion_err(DataFusionError::NotImplemented(
                format!("{:?}", sql_type),
            ))),
            SqlType::INTERVAL_YEAR => Err(py_datafusion_err(DataFusionError::NotImplemented(
                format!("{:?}", sql_type),
            ))),
            SqlType::INTERVAL_YEAR_MONTH => Err(py_datafusion_err(
                DataFusionError::NotImplemented(format!("{:?}", sql_type)),
            )),
            SqlType::MAP => Err(py_datafusion_err(DataFusionError::NotImplemented(format!(
                "{:?}",
                sql_type
            )))),
            SqlType::MULTISET => Err(py_datafusion_err(DataFusionError::NotImplemented(format!(
                "{:?}",
                sql_type
            )))),
            SqlType::NULL => Ok(DataTypeMap::new(
                DataType::Null,
                PythonType::None,
                SqlType::NULL,
            )),
            SqlType::OTHER => Err(py_datafusion_err(DataFusionError::NotImplemented(format!(
                "{:?}",
                sql_type
            )))),
            SqlType::REAL => Err(py_datafusion_err(DataFusionError::NotImplemented(format!(
                "{:?}",
                sql_type
            )))),
            SqlType::ROW => Err(py_datafusion_err(DataFusionError::NotImplemented(format!(
                "{:?}",
                sql_type
            )))),
            SqlType::SARG => Err(py_datafusion_err(DataFusionError::NotImplemented(format!(
                "{:?}",
                sql_type
            )))),
            SqlType::SMALLINT => Ok(DataTypeMap::new(
                DataType::Int16,
                PythonType::Int,
                SqlType::SMALLINT,
            )),
            SqlType::STRUCTURED => Err(py_datafusion_err(DataFusionError::NotImplemented(
                format!("{:?}", sql_type),
            ))),
            SqlType::SYMBOL => Err(py_datafusion_err(DataFusionError::NotImplemented(format!(
                "{:?}",
                sql_type
            )))),
            SqlType::TIME => Err(py_datafusion_err(DataFusionError::NotImplemented(format!(
                "{:?}",
                sql_type
            )))),
            SqlType::TIME_WITH_LOCAL_TIME_ZONE => Err(py_datafusion_err(
                DataFusionError::NotImplemented(format!("{:?}", sql_type)),
            )),
            SqlType::TIMESTAMP => Err(py_datafusion_err(DataFusionError::NotImplemented(format!(
                "{:?}",
                sql_type
            )))),
            SqlType::TIMESTAMP_WITH_LOCAL_TIME_ZONE => Err(py_datafusion_err(
                DataFusionError::NotImplemented(format!("{:?}", sql_type)),
            )),
            SqlType::TINYINT => Ok(DataTypeMap::new(
                DataType::Int8,
                PythonType::Int,
                SqlType::TINYINT,
            )),
            SqlType::UNKNOWN => Err(py_datafusion_err(DataFusionError::NotImplemented(format!(
                "{:?}",
                sql_type
            )))),
            SqlType::VARBINARY => Ok(DataTypeMap::new(
                DataType::LargeBinary,
                PythonType::Bytes,
                SqlType::VARBINARY,
            )),
            SqlType::VARCHAR => Ok(DataTypeMap::new(
                DataType::Utf8,
                PythonType::Str,
                SqlType::VARCHAR,
            )),
        }
    }

    /// Unfortunately PyO3 does not allow for us to expose the DataType as an enum since
    /// we cannot directly annotae the Enum instance of dependency code. Therefore, here
    /// we provide an enum to mimic it.
    #[pyo3(name = "friendly_arrow_type_name")]
    pub fn friendly_arrow_type_name(&self) -> PyResult<&str> {
        Ok(match &self.arrow_type.data_type {
            DataType::Null => "Null",
            DataType::Boolean => "Boolean",
            DataType::Int8 => "Int8",
            DataType::Int16 => "Int16",
            DataType::Int32 => "Int32",
            DataType::Int64 => "Int64",
            DataType::UInt8 => "UInt8",
            DataType::UInt16 => "UInt16",
            DataType::UInt32 => "UInt32",
            DataType::UInt64 => "UInt64",
            DataType::Float16 => "Float16",
            DataType::Float32 => "Float32",
            DataType::Float64 => "Float64",
            DataType::Timestamp(_, _) => "Timestamp",
            DataType::Date32 => "Date32",
            DataType::Date64 => "Date64",
            DataType::Time32(_) => "Time32",
            DataType::Time64(_) => "Time64",
            DataType::Duration(_) => "Duration",
            DataType::Interval(_) => "Interval",
            DataType::Binary => "Binary",
            DataType::FixedSizeBinary(_) => "FixedSizeBinary",
            DataType::LargeBinary => "LargeBinary",
            DataType::Utf8 => "Utf8",
            DataType::LargeUtf8 => "LargeUtf8",
            DataType::List(_) => "List",
            DataType::FixedSizeList(_, _) => "FixedSizeList",
            DataType::LargeList(_) => "LargeList",
            DataType::Struct(_) => "Struct",
            DataType::Union(_, _) => "Union",
            DataType::Dictionary(_, _) => "Dictionary",
            DataType::Decimal128(_, _) => "Decimal128",
            DataType::Decimal256(_, _) => "Decimal256",
            DataType::Map(_, _) => "Map",
            DataType::RunEndEncoded(_, _) => "RunEndEncoded",
        })
    }
}

/// PyO3 requires that objects passed between Rust and Python implement the trait `PyClass`
/// Since `DataType` exists in another package we cannot make that happen here so we wrap
/// `DataType` as `PyDataType` This exists solely to satisfy those constraints.
#[derive(Debug, Clone, PartialEq, Eq, Hash, PartialOrd, Ord)]
#[pyclass(name = "DataType", module = "datafusion.common")]
pub struct PyDataType {
    pub data_type: DataType,
}

impl PyDataType {
    /// There are situations when obtaining dtypes on the Python side where the Arrow type
    /// is presented as a String rather than an actual DataType. This function is used to
    /// convert that String to a DataType for the Python side to use.
    pub fn py_map_from_arrow_type_str(arrow_str_type: String) -> PyResult<PyDataType> {
        let arrow_dtype = match arrow_str_type.to_lowercase().as_str() {
            "boolean" => Ok(DataType::Boolean),
            "int32" => Ok(DataType::Int32),
            "int64" => Ok(DataType::Int64),
            "float" => Ok(DataType::Float32),
            "double" => Ok(DataType::Float64),
            "float64" => Ok(DataType::Float64),
            _ => Err(PyValueError::new_err(format!(
                "Unable to determine Arrow Data Type from Arrow String type: {:?}",
                arrow_str_type
            ))),
        };
        Ok(PyDataType {
            data_type: arrow_dtype?,
        })
    }
}

impl From<PyDataType> for DataType {
    fn from(data_type: PyDataType) -> DataType {
        data_type.data_type
    }
}

impl From<DataType> for PyDataType {
    fn from(data_type: DataType) -> PyDataType {
        PyDataType { data_type }
    }
}

/// Represents the possible Python types that can be mapped to the SQL types
#[derive(Debug, Clone, PartialEq, Eq, Hash, PartialOrd, Ord)]
#[pyclass(name = "PythonType", module = "datafusion.common")]
pub enum PythonType {
    Array,
    Bool,
    Bytes,
    Datetime,
    Float,
    Int,
    List,
    None,
    Object,
    Str,
}

/// Represents the types that are possible for DataFusion to parse
/// from a SQL query. Aka "SqlType" and are valid values for
/// ANSI SQL
#[allow(non_camel_case_types)]
#[allow(clippy::upper_case_acronyms)]
#[derive(Debug, Clone, PartialEq, Eq, Hash, PartialOrd, Ord)]
#[pyclass(name = "SqlType", module = "datafusion.common")]
pub enum SqlType {
    ANY,
    ARRAY,
    BIGINT,
    BINARY,
    BOOLEAN,
    CHAR,
    COLUMN_LIST,
    CURSOR,
    DATE,
    DECIMAL,
    DISTINCT,
    DOUBLE,
    DYNAMIC_STAR,
    FLOAT,
    GEOMETRY,
    INTEGER,
    INTERVAL,
    INTERVAL_DAY,
    INTERVAL_DAY_HOUR,
    INTERVAL_DAY_MINUTE,
    INTERVAL_DAY_SECOND,
    INTERVAL_HOUR,
    INTERVAL_HOUR_MINUTE,
    INTERVAL_HOUR_SECOND,
    INTERVAL_MINUTE,
    INTERVAL_MINUTE_SECOND,
    INTERVAL_MONTH,
    INTERVAL_SECOND,
    INTERVAL_YEAR,
    INTERVAL_YEAR_MONTH,
    MAP,
    MULTISET,
    NULL,
    OTHER,
    REAL,
    ROW,
    SARG,
    SMALLINT,
    STRUCTURED,
    SYMBOL,
    TIME,
    TIME_WITH_LOCAL_TIME_ZONE,
    TIMESTAMP,
    TIMESTAMP_WITH_LOCAL_TIME_ZONE,
    TINYINT,
    UNKNOWN,
    VARBINARY,
    VARCHAR,
}<|MERGE_RESOLUTION|>--- conflicted
+++ resolved
@@ -313,13 +313,6 @@
             "boolean" => Ok(DataType::Boolean),
             "int32" => Ok(DataType::Int32),
             "int64" => Ok(DataType::Int64),
-<<<<<<< HEAD
-=======
-            "int96" => {
-                // Int96 is an old datatype that is now deprecated. We convert to nanosecond timestamp
-                Ok(DataType::Timestamp(TimeUnit::Nanosecond, None))
-            }
->>>>>>> 58bdbd88
             "float" => Ok(DataType::Float32),
             "double" => Ok(DataType::Float64),
             _ => Err(PyValueError::new_err(format!(
